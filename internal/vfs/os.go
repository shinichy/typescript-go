package vfs

import (
	"fmt"
	"os"
	"path/filepath"
	"runtime"
	"strings"
	"unicode"

	"github.com/microsoft/typescript-go/internal/tspath"
)

// FromOS creates a new FS from the OS file system.
func FromOS() FS {
	return osVFS
}

var osVFS FS = &osFS{
	common: common{
		rootFor: os.DirFS,
	},
}

type osFS struct {
	common
}

// We do this right at startup to minimize the chance that executable gets moved or deleted.
var osCaseSensitivity = func() tspath.CaseSensitivity {
	// win32/win64 are case insensitive platforms
	if runtime.GOOS == "windows" {
		return tspath.CaseInsensitive
	}

	// As a proxy for case-insensitivity, we check if the current executable exists under a different case.
	// This is not entirely correct, since different OSs can have differing case sensitivity in different paths,
	// but this is largely good enough for our purposes (and what sys.ts used to do with __filename).
	exe, err := os.Executable()
	if err != nil {
		panic(fmt.Sprintf("vfs: failed to get executable path: %v", err))
	}

	// If the current executable exists under a different case, we must be case-insensitve.
	swapped := swapCase(exe)
	if _, err := os.Stat(swapped); err != nil {
		if os.IsNotExist(err) {
<<<<<<< HEAD
			return tspath.CaseInsensitive
		}
		panic(fmt.Sprintf("vfs: failed to stat %q: %v", swapped, err))
	}
	return tspath.CaseSensitive
=======
			return true
		}
		panic(fmt.Sprintf("vfs: failed to stat %q: %v", swapped, err))
	}
	return false
>>>>>>> 64e76809
}()

// Convert all lowercase chars to uppercase, and vice-versa
func swapCase(str string) string {
	return strings.Map(func(r rune) rune {
		upper := unicode.ToUpper(r)
		if upper == r {
			return unicode.ToLower(r)
		} else {
			return upper
		}
	}, str)
}

func (vfs *osFS) CaseSensitivity() tspath.CaseSensitivity {
	return osCaseSensitivity
}

var osReadSema = make(chan struct{}, 128)

func (vfs *osFS) ReadFile(path string) (contents string, ok bool) {
	osReadSema <- struct{}{}
	defer func() { <-osReadSema }()

	return vfs.common.ReadFile(path)
}

func (vfs *osFS) Realpath(path string) string {
	_ = rootLength(path) // Assert path is rooted

	orig := path
	path = filepath.FromSlash(path)
	path, err := realpath(path)
	if err != nil {
		return orig
	}
	path, err = filepath.Abs(path)
	if err != nil {
		return orig
	}
	return tspath.NormalizeSlashes(path)
}

func (vfs *osFS) writeFile(path string, content string, writeByteOrderMark bool) error {
	file, err := os.Create(path)
	if err != nil {
		return err
	}
	defer file.Close()

	if writeByteOrderMark {
		if _, err := file.WriteString("\uFEFF"); err != nil {
			return err
		}
	}

	if _, err := file.WriteString(content); err != nil {
		return err
	}

	return nil
}

func (vfs *osFS) ensureDirectoryExists(directoryPath string) error {
	return os.MkdirAll(directoryPath, 0o777)
}

func (vfs *osFS) WriteFile(path string, content string, writeByteOrderMark bool) error {
	_ = rootLength(path) // Assert path is rooted
	if err := vfs.writeFile(path, content, writeByteOrderMark); err == nil {
		return nil
	}
	if err := vfs.ensureDirectoryExists(tspath.GetDirectoryPath(tspath.NormalizePath(path))); err != nil {
		return err
	}
	return vfs.writeFile(path, content, writeByteOrderMark)
}<|MERGE_RESOLUTION|>--- conflicted
+++ resolved
@@ -45,19 +45,11 @@
 	swapped := swapCase(exe)
 	if _, err := os.Stat(swapped); err != nil {
 		if os.IsNotExist(err) {
-<<<<<<< HEAD
-			return tspath.CaseInsensitive
+			return tspath.CaseSensitive
 		}
 		panic(fmt.Sprintf("vfs: failed to stat %q: %v", swapped, err))
 	}
-	return tspath.CaseSensitive
-=======
-			return true
-		}
-		panic(fmt.Sprintf("vfs: failed to stat %q: %v", swapped, err))
-	}
-	return false
->>>>>>> 64e76809
+	return tspath.CaseInsensitive
 }()
 
 // Convert all lowercase chars to uppercase, and vice-versa
