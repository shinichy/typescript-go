package binder

import (
	"slices"
	"strconv"

	"github.com/microsoft/typescript-go/internal/ast"
	"github.com/microsoft/typescript-go/internal/compiler/diagnostics"
	"github.com/microsoft/typescript-go/internal/core"
	"github.com/microsoft/typescript-go/internal/scanner"
)

type ContainerFlags int32

const (
	// The current node is not a container, and no container manipulation should happen before
	// recursing into it.
	ContainerFlagsNone ContainerFlags = 0
	// The current node is a container.  It should be set as the current container (and block-
	// container) before recursing into it.  The current node does not have locals.  Examples:
	//
	//      Classes, ObjectLiterals, TypeLiterals, Interfaces...
	ContainerFlagsIsContainer ContainerFlags = 1 << 0
	// The current node is a block-scoped-container.  It should be set as the current block-
	// container before recursing into it.  Examples:
	//
	//      Blocks (when not parented by functions), Catch clauses, For/For-in/For-of statements...
	ContainerFlagsIsBlockScopedContainer ContainerFlags = 1 << 1
	// The current node is the container of a control flow path. The current control flow should
	// be saved and restored, and a new control flow initialized within the container.
	ContainerFlagsIsControlFlowContainer                           ContainerFlags = 1 << 2
	ContainerFlagsIsFunctionLike                                   ContainerFlags = 1 << 3
	ContainerFlagsIsFunctionExpression                             ContainerFlags = 1 << 4
	ContainerFlagsHasLocals                                        ContainerFlags = 1 << 5
	ContainerFlagsIsInterface                                      ContainerFlags = 1 << 6
	ContainerFlagsIsObjectLiteralOrClassExpressionMethodOrAccessor ContainerFlags = 1 << 7
)

type Binder struct {
	file                    *ast.SourceFile
	options                 *core.CompilerOptions
	languageVersion         core.ScriptTarget
	bind                    func(*ast.Node) bool
	unreachableFlow         ast.FlowNode
	reportedUnreachableFlow ast.FlowNode

	parent                 *ast.Node
	container              *ast.Node
	thisParentContainer    *ast.Node
	blockScopeContainer    *ast.Node
	lastContainer          *ast.Node
	currentFlow            *ast.FlowNode
	currentBreakTarget     *ast.FlowLabel
	currentContinueTarget  *ast.FlowLabel
	currentReturnTarget    *ast.FlowLabel
	currentTrueTarget      *ast.FlowLabel
	currentFalseTarget     *ast.FlowLabel
	currentExceptionTarget *ast.FlowLabel
	preSwitchCaseFlow      *ast.FlowNode
	activeLabelList        *ActiveLabel
	emitFlags              ast.NodeFlags
	seenThisKeyword        bool
	hasExplicitReturn      bool
	hasFlowEffects         bool
	inStrictMode           bool
	inAssignmentPattern    bool
	symbolCount            int
	classifiableNames      core.Set[string]
	symbolPool             core.Pool[ast.Symbol]
	flowNodePool           core.Pool[ast.FlowNode]
	flowListPool           core.Pool[ast.FlowList]
	singleDeclarationsPool core.Pool[*ast.Node]
}

type ActiveLabel struct {
	next           *ActiveLabel
	breakTarget    *ast.FlowLabel
	continueTarget *ast.FlowLabel
	name           string
	referenced     bool
}

func (label *ActiveLabel) BreakTarget() *ast.FlowNode    { return label.breakTarget }
func (label *ActiveLabel) ContinueTarget() *ast.FlowNode { return label.continueTarget }

func BindSourceFile(file *ast.SourceFile, options *core.CompilerOptions) {
	// This is constructed this way to make the compiler "out-line" the function,
	// avoiding most work in the common case where the file has already been bound.
	if !file.IsBound() {
		bindSourceFile(file, options)
	}
}

func bindSourceFile(file *ast.SourceFile, options *core.CompilerOptions) {
	file.BindOnce(func() {
		b := Binder{}
		b.file = file
		b.options = options
		b.languageVersion = options.GetEmitScriptTarget()
		b.unreachableFlow.Flags = ast.FlowFlagsUnreachable
		b.reportedUnreachableFlow.Flags = ast.FlowFlagsUnreachable
		b.bind = b.bindWorker // Allocate closure once
		b.bind(file.AsNode())
		file.SymbolCount = b.symbolCount
		file.ClassifiableNames = b.classifiableNames
	})
}

func (b *Binder) newSymbol(flags ast.SymbolFlags, name string) *ast.Symbol {
	b.symbolCount++
	result := b.symbolPool.New()
	result.Flags = flags
	result.Name = name
	return result
}

/**
 * Declares a Symbol for the node and adds it to symbols. Reports errors for conflicting identifier names.
 * @param symbolTable - The symbol table which node will be added to.
 * @param parent - node's parent declaration.
 * @param node - The declaration to be added to the symbol table
 * @param includes - The SymbolFlags that node has in addition to its declaration type (eg: export, ambient, etc.)
 * @param excludes - The flags which node cannot be declared alongside in a symbol table. Used to report forbidden declarations.
 */
func (b *Binder) declareSymbol(symbolTable ast.SymbolTable, parent *ast.Symbol, node *ast.Node, includes ast.SymbolFlags, excludes ast.SymbolFlags) *ast.Symbol {
	return b.declareSymbolEx(symbolTable, parent, node, includes, excludes, false /*isReplaceableByMethod*/, false /*isComputedName*/)
}

func (b *Binder) declareSymbolEx(symbolTable ast.SymbolTable, parent *ast.Symbol, node *ast.Node, includes ast.SymbolFlags, excludes ast.SymbolFlags, isReplaceableByMethod bool, isComputedName bool) *ast.Symbol {
	// Debug.assert(isComputedName || !ast.HasDynamicName(node))
	isDefaultExport := ast.HasSyntacticModifier(node, ast.ModifierFlagsDefault) || ast.IsExportSpecifier(node) && ModuleExportNameIsDefault(node.AsExportSpecifier().Name())
	// The exported symbol for an export default function/class node is always named "default"
	var name string
	switch {
	case isComputedName:
		name = ast.InternalSymbolNameComputed
	case isDefaultExport && parent != nil:
		name = ast.InternalSymbolNameDefault
	default:
		name = b.getDeclarationName(node)
	}
	var symbol *ast.Symbol
	if name == ast.InternalSymbolNameMissing {
		symbol = b.newSymbol(ast.SymbolFlagsNone, ast.InternalSymbolNameMissing)
	} else {
		// Check and see if the symbol table already has a symbol with this name.  If not,
		// create a new symbol with this name and add it to the table.  Note that we don't
		// give the new symbol any flags *yet*.  This ensures that it will not conflict
		// with the 'excludes' flags we pass in.
		//
		// If we do get an existing symbol, see if it conflicts with the new symbol we're
		// creating.  For example, a 'var' symbol and a 'class' symbol will conflict within
		// the same symbol table.  If we have a conflict, report the issue on each
		// declaration we have for this symbol, and then create a new symbol for this
		// declaration.
		//
		// Note that when properties declared in Javascript constructors
		// (marked by isReplaceableByMethod) conflict with another symbol, the property loses.
		// Always. This allows the common Javascript pattern of overwriting a prototype method
		// with an bound instance method of the same type: `this.method = this.method.bind(this)`
		//
		// If we created a new symbol, either because we didn't have a symbol with this name
		// in the symbol table, or we conflicted with an existing symbol, then just add this
		// node as the sole declaration of the new symbol.
		//
		// Otherwise, we'll be merging into a compatible existing symbol (for example when
		// you have multiple 'vars' with the same name in the same container).  In this case
		// just add this node into the declarations list of the symbol.
		symbol = symbolTable[name]
		if includes&ast.SymbolFlagsClassifiable != 0 {
			b.classifiableNames.Add(name)
		}
		if symbol == nil {
			symbol = b.newSymbol(ast.SymbolFlagsNone, name)
			symbolTable[name] = symbol
			if isReplaceableByMethod {
				symbol.Flags |= ast.SymbolFlagsReplaceableByMethod
			}
		} else if isReplaceableByMethod && symbol.Flags&ast.SymbolFlagsReplaceableByMethod == 0 {
			// A symbol already exists, so don't add this as a declaration.
			return symbol
		} else if symbol.Flags&excludes != 0 {
			if symbol.Flags&ast.SymbolFlagsReplaceableByMethod != 0 {
				// Javascript constructor-declared symbols can be discarded in favor of
				// prototype symbols like methods.
				symbol = b.newSymbol(ast.SymbolFlagsNone, name)
				symbolTable[name] = symbol
			} else if !(includes&ast.SymbolFlagsVariable != 0 && symbol.Flags&ast.SymbolFlagsAssignment != 0 ||
				includes&ast.SymbolFlagsAssignment != 0 && symbol.Flags&ast.SymbolFlagsVariable != 0) {
				// Assignment declarations are allowed to merge with variables, no matter what other flags they have.
				if node.Name() != nil {
					setParent(node.Name(), node)
				}
				// Report errors every position with duplicate declaration
				// Report errors on previous encountered declarations
				var message *diagnostics.Message
				if symbol.Flags&ast.SymbolFlagsBlockScopedVariable != 0 {
					message = diagnostics.Cannot_redeclare_block_scoped_variable_0
				} else {
					message = diagnostics.Duplicate_identifier_0
				}
				messageNeedsName := true
				if symbol.Flags&ast.SymbolFlagsEnum != 0 || includes&ast.SymbolFlagsEnum != 0 {
					message = diagnostics.Enum_declarations_can_only_merge_with_namespace_or_other_enum_declarations
					messageNeedsName = false
				}
				multipleDefaultExports := false
				if len(symbol.Declarations) != 0 {
					// If the current node is a default export of some sort, then check if
					// there are any other default exports that we need to error on.
					// We'll know whether we have other default exports depending on if `symbol` already has a declaration list set.
					if isDefaultExport {
						message = diagnostics.A_module_cannot_have_multiple_default_exports
						messageNeedsName = false
						multipleDefaultExports = true
					} else {
						// This is to properly report an error in the case "export default { }" is after export default of class declaration or function declaration.
						// Error on multiple export default in the following case:
						// 1. multiple export default of class declaration or function declaration by checking NodeFlags.Default
						// 2. multiple export default of export assignment. This one doesn't have NodeFlags.Default on (as export default doesn't considered as modifiers)
						if len(symbol.Declarations) != 0 && ast.IsExportAssignment(node) && !node.AsExportAssignment().IsExportEquals {
							message = diagnostics.A_module_cannot_have_multiple_default_exports
							messageNeedsName = false
							multipleDefaultExports = true
						}
					}
				}
				var declarationName *ast.Node = ast.GetNameOfDeclaration(node)
				if declarationName == nil {
					declarationName = node
				}
				var diag *ast.Diagnostic
				if messageNeedsName {
					diag = b.createDiagnosticForNode(declarationName, message, b.getDisplayName(node))
				} else {
					diag = b.createDiagnosticForNode(declarationName, message)
				}
				if ast.IsTypeAliasDeclaration(node) && ast.NodeIsMissing(node.AsTypeAliasDeclaration().Type) && ast.HasSyntacticModifier(node, ast.ModifierFlagsExport) && symbol.Flags&(ast.SymbolFlagsAlias|ast.SymbolFlagsType|ast.SymbolFlagsNamespace) != 0 {
					// export type T; - may have meant export type { T }?
					diag.AddRelatedInfo(b.createDiagnosticForNode(node, diagnostics.Did_you_mean_0, "export type { "+node.AsTypeAliasDeclaration().Name().AsIdentifier().Text+" }"))
				}
				for index, declaration := range symbol.Declarations {
					var decl *ast.Node = ast.GetNameOfDeclaration(declaration)
					if decl == nil {
						decl = declaration
					}
					var d *ast.Diagnostic
					if messageNeedsName {
						d = b.createDiagnosticForNode(decl, message, b.getDisplayName(declaration))
					} else {
						d = b.createDiagnosticForNode(decl, message)
					}
					if multipleDefaultExports {
						d.AddRelatedInfo(b.createDiagnosticForNode(declarationName, core.IfElse(index == 0, diagnostics.Another_export_default_is_here, diagnostics.X_and_here)))
					}
					b.addDiagnostic(d)
					if multipleDefaultExports {
						diag.AddRelatedInfo(b.createDiagnosticForNode(decl, diagnostics.The_first_export_default_is_here))
					}
				}
				b.addDiagnostic(diag)
				symbol = b.newSymbol(ast.SymbolFlagsNone, name)
			}
		}
	}
	b.addDeclarationToSymbol(symbol, node, includes)
	if symbol.Parent == nil {
		symbol.Parent = parent
	} else if symbol.Parent != parent {
		panic("Existing symbol parent should match new one")
	}
	return symbol
}

// Should not be called on a declaration with a computed property name,
// unless it is a well known Symbol.
func (b *Binder) getDeclarationName(node *ast.Node) string {
	if ast.IsExportAssignment(node) {
		return core.IfElse(node.AsExportAssignment().IsExportEquals, ast.InternalSymbolNameExportEquals, ast.InternalSymbolNameDefault)
	}
	name := ast.GetNameOfDeclaration(node)
	if name != nil {
		if ast.IsAmbientModule(node) {
			moduleName := name.Text()
			if ast.IsGlobalScopeAugmentation(node) {
				return ast.InternalSymbolNameGlobal
			}
			return "\"" + moduleName + "\""
		}
		if ast.IsPrivateIdentifier(name) {
			// containingClass exists because private names only allowed inside classes
			containingClass := ast.GetContainingClass(node)
			if containingClass == nil {
				// we can get here in cases where there is already a parse error.
				return ast.InternalSymbolNameMissing
			}
			return GetSymbolNameForPrivateIdentifier(containingClass.Symbol(), name.Text())
		}
		if ast.IsPropertyNameLiteral(name) {
			return name.Text()
		}
		if ast.IsComputedPropertyName(name) {
			nameExpression := name.AsComputedPropertyName().Expression
			// treat computed property names where expression is string/numeric literal as just string/numeric literal
			if ast.IsStringOrNumericLiteralLike(nameExpression) {
				return nameExpression.Text()
			}
			if ast.IsSignedNumericLiteral(nameExpression) {
				unaryExpression := nameExpression.AsPrefixUnaryExpression()
				return scanner.TokenToString(unaryExpression.Operator) + unaryExpression.Operand.Text()
			}
			panic("Only computed properties with literal names have declaration names")
		}
		// if isJsxNamespacedName(name) {
		// 	return getEscapedTextOfJsxNamespacedName(name)
		// }
		return ast.InternalSymbolNameMissing
	}
	switch node.Kind {
	case ast.KindConstructor:
		return ast.InternalSymbolNameConstructor
	case ast.KindFunctionType, ast.KindCallSignature:
		return ast.InternalSymbolNameCall
	case ast.KindConstructorType, ast.KindConstructSignature:
		return ast.InternalSymbolNameNew
	case ast.KindIndexSignature:
		return ast.InternalSymbolNameIndex
	case ast.KindExportDeclaration:
		return ast.InternalSymbolNameExportStar
	case ast.KindSourceFile:
		return ast.InternalSymbolNameExportEquals
	}
	return ast.InternalSymbolNameMissing
}

func (b *Binder) getDisplayName(node *ast.Node) string {
	nameNode := node.Name()
	if nameNode != nil {
		return scanner.DeclarationNameToString(nameNode)
	}
	name := b.getDeclarationName(node)
	if name != ast.InternalSymbolNameMissing {
		return name
	}
	return "(Missing)"
}

func ModuleExportNameIsDefault(node *ast.Node) bool {
	return node.Text() == ast.InternalSymbolNameDefault
}

func GetSymbolNameForPrivateIdentifier(containingClassSymbol *ast.Symbol, description string) string {
	return ast.InternalSymbolNamePrefix + "#" + strconv.Itoa(int(ast.GetSymbolId(containingClassSymbol))) + "@" + description
}

func getMembers(symbol *ast.Symbol) ast.SymbolTable {
	return symbol.Members.GetOrInit()
}

func getExports(symbol *ast.Symbol) ast.SymbolTable {
	return symbol.Exports.GetOrInit()
}

func getLocals(container *ast.Node) ast.SymbolTable {
	return container.LocalsContainerData().Locals.GetOrInit()
}

func (b *Binder) declareModuleMember(node *ast.Node, symbolFlags ast.SymbolFlags, symbolExcludes ast.SymbolFlags) *ast.Symbol {
	hasExportModifier := ast.GetCombinedModifierFlags(node)&ast.ModifierFlagsExport != 0
	if symbolFlags&ast.SymbolFlagsAlias != 0 {
		if node.Kind == ast.KindExportSpecifier || (node.Kind == ast.KindImportEqualsDeclaration && hasExportModifier) {
			return b.declareSymbol(getExports(b.container.Symbol()), b.container.Symbol(), node, symbolFlags, symbolExcludes)
		}
		return b.declareSymbol(getLocals(b.container), nil /*parent*/, node, symbolFlags, symbolExcludes)
	}
	// Exported module members are given 2 symbols: A local symbol that is classified with an ExportValue flag,
	// and an associated export symbol with all the correct flags set on it. There are 2 main reasons:
	//
	//   1. We treat locals and exports of the same name as mutually exclusive within a container.
	//      That means the binder will issue a Duplicate Identifier error if you mix locals and exports
	//      with the same name in the same container.
	//      TODO: Make this a more specific error and decouple it from the exclusion logic.
	//   2. When we checkIdentifier in the checker, we set its resolved symbol to the local symbol,
	//      but return the export symbol (by calling getExportSymbolOfValueSymbolIfExported). That way
	//      when the emitter comes back to it, it knows not to qualify the name if it was found in a containing scope.
	//
	// NOTE: Nested ambient modules always should go to to 'locals' table to prevent their automatic merge
	//       during global merging in the checker. Why? The only case when ambient module is permitted inside another module is module augmentation
	//       and this case is specially handled. Module augmentations should only be merged with original module definition
	//       and should never be merged directly with other augmentation, and the latter case would be possible if automatic merge is allowed.
	if !ast.IsAmbientModule(node) && (hasExportModifier || b.container.Flags&ast.NodeFlagsExportContext != 0) {
		if !ast.IsLocalsContainer(b.container) || (ast.HasSyntacticModifier(node, ast.ModifierFlagsDefault) && b.getDeclarationName(node) == ast.InternalSymbolNameMissing) {
			return b.declareSymbol(getExports(b.container.Symbol()), b.container.Symbol(), node, symbolFlags, symbolExcludes)
			// No local symbol for an unnamed default!
		}
		exportKind := ast.SymbolFlagsNone
		if symbolFlags&ast.SymbolFlagsValue != 0 {
			exportKind = ast.SymbolFlagsExportValue
		}
		local := b.declareSymbol(getLocals(b.container), nil /*parent*/, node, exportKind, symbolExcludes)
		local.ExportSymbol = b.declareSymbol(getExports(b.container.Symbol()), b.container.Symbol(), node, symbolFlags, symbolExcludes)
		node.ExportableData().LocalSymbol = local
		return local
	}
	return b.declareSymbol(getLocals(b.container), nil /*parent*/, node, symbolFlags, symbolExcludes)
}

func (b *Binder) declareClassMember(node *ast.Node, symbolFlags ast.SymbolFlags, symbolExcludes ast.SymbolFlags) *ast.Symbol {
	if ast.IsStatic(node) {
		return b.declareSymbol(getExports(b.container.Symbol()), b.container.Symbol(), node, symbolFlags, symbolExcludes)
	}
	return b.declareSymbol(getMembers(b.container.Symbol()), b.container.Symbol(), node, symbolFlags, symbolExcludes)
}

func (b *Binder) declareSourceFileMember(node *ast.Node, symbolFlags ast.SymbolFlags, symbolExcludes ast.SymbolFlags) *ast.Symbol {
	if ast.IsExternalModule(b.file) {
		return b.declareModuleMember(node, symbolFlags, symbolExcludes)
	}
	return b.declareSymbol(getLocals(b.file.AsNode()), nil /*parent*/, node, symbolFlags, symbolExcludes)
}

func (b *Binder) declareSymbolAndAddToSymbolTable(node *ast.Node, symbolFlags ast.SymbolFlags, symbolExcludes ast.SymbolFlags) *ast.Symbol {
	switch b.container.Kind {
	case ast.KindModuleDeclaration:
		return b.declareModuleMember(node, symbolFlags, symbolExcludes)
	case ast.KindSourceFile:
		return b.declareSourceFileMember(node, symbolFlags, symbolExcludes)
	case ast.KindClassExpression, ast.KindClassDeclaration:
		return b.declareClassMember(node, symbolFlags, symbolExcludes)
	case ast.KindEnumDeclaration:
		return b.declareSymbol(getExports(b.container.Symbol()), b.container.Symbol(), node, symbolFlags, symbolExcludes)
	case ast.KindTypeLiteral, ast.KindJSDocTypeLiteral, ast.KindObjectLiteralExpression, ast.KindInterfaceDeclaration, ast.KindJsxAttributes:
		return b.declareSymbol(getMembers(b.container.Symbol()), b.container.Symbol(), node, symbolFlags, symbolExcludes)
	case ast.KindFunctionType, ast.KindConstructorType, ast.KindCallSignature, ast.KindConstructSignature, ast.KindJSDocSignature,
		ast.KindIndexSignature, ast.KindMethodDeclaration, ast.KindMethodSignature, ast.KindConstructor, ast.KindGetAccessor,
		ast.KindSetAccessor, ast.KindFunctionDeclaration, ast.KindFunctionExpression, ast.KindArrowFunction,
		ast.KindClassStaticBlockDeclaration, ast.KindTypeAliasDeclaration, ast.KindMappedType:
		return b.declareSymbol(getLocals(b.container), nil /*parent*/, node, symbolFlags, symbolExcludes)
	}
	panic("Unhandled case in declareSymbolAndAddToSymbolTable")
}

func (b *Binder) newFlowNode(flags ast.FlowFlags) *ast.FlowNode {
	result := b.flowNodePool.New()
	result.Flags = flags
	return result
}

func (b *Binder) newFlowNodeEx(flags ast.FlowFlags, node *ast.Node, antecedent *ast.FlowNode) *ast.FlowNode {
	result := b.newFlowNode(flags)
	result.Node = node
	result.Antecedent = antecedent
	return result
}

func (b *Binder) createLoopLabel() *ast.FlowLabel {
	return b.newFlowNode(ast.FlowFlagsLoopLabel)
}

func (b *Binder) createBranchLabel() *ast.FlowLabel {
	return b.newFlowNode(ast.FlowFlagsBranchLabel)
}

func (b *Binder) createReduceLabel(target *ast.FlowLabel, antecedents *ast.FlowList, antecedent *ast.FlowNode) *ast.FlowNode {
	return b.newFlowNodeEx(ast.FlowFlagsReduceLabel, ast.NewFlowReduceLabelData(target, antecedents), antecedent)
}

func (b *Binder) createFlowCondition(flags ast.FlowFlags, antecedent *ast.FlowNode, expression *ast.Node) *ast.FlowNode {
	if antecedent.Flags&ast.FlowFlagsUnreachable != 0 {
		return antecedent
	}
	if expression == nil {
		if flags&ast.FlowFlagsTrueCondition != 0 {
			return antecedent
		}
		return &b.unreachableFlow
	}
	if (expression.Kind == ast.KindTrueKeyword && flags&ast.FlowFlagsFalseCondition != 0 || expression.Kind == ast.KindFalseKeyword && flags&ast.FlowFlagsTrueCondition != 0) && !ast.IsExpressionOfOptionalChainRoot(expression) && !ast.IsNullishCoalesce(expression.Parent) {
		return &b.unreachableFlow
	}
	if !isNarrowingExpression(expression) {
		return antecedent
	}
	setFlowNodeReferenced(antecedent)
	return b.newFlowNodeEx(flags, expression, antecedent)
}

func (b *Binder) createFlowMutation(flags ast.FlowFlags, antecedent *ast.FlowNode, node *ast.Node) *ast.FlowNode {
	setFlowNodeReferenced(antecedent)
	b.hasFlowEffects = true
	result := b.newFlowNodeEx(flags, node, antecedent)
	if b.currentExceptionTarget != nil {
		b.addAntecedent(b.currentExceptionTarget, result)
	}
	return result
}

func (b *Binder) createFlowSwitchClause(antecedent *ast.FlowNode, switchStatement *ast.Node, clauseStart int, clauseEnd int) *ast.FlowNode {
	setFlowNodeReferenced(antecedent)
	return b.newFlowNodeEx(ast.FlowFlagsSwitchClause, ast.NewFlowSwitchClauseData(switchStatement, clauseStart, clauseEnd), antecedent)
}

func (b *Binder) createFlowCall(antecedent *ast.FlowNode, node *ast.Node) *ast.FlowNode {
	setFlowNodeReferenced(antecedent)
	b.hasFlowEffects = true
	return b.newFlowNodeEx(ast.FlowFlagsCall, node, antecedent)
}

func (b *Binder) newFlowList(head *ast.FlowNode, tail *ast.FlowList) *ast.FlowList {
	result := b.flowListPool.New()
	result.Flow = head
	result.Next = tail
	return result
}

func (b *Binder) combineFlowLists(head *ast.FlowList, tail *ast.FlowList) *ast.FlowList {
	if head == nil {
		return tail
	}
	return b.newFlowList(head.Flow, b.combineFlowLists(head.Next, tail))
}

func (b *Binder) newSingleDeclaration(declaration *ast.Node) []*ast.Node {
	nodes := b.singleDeclarationsPool.NewSlice(1)
	nodes[0] = declaration
	return nodes
}

func setFlowNodeReferenced(flow *ast.FlowNode) {
	// On first reference we set the Referenced flag, thereafter we set the Shared flag
	if flow.Flags&ast.FlowFlagsReferenced == 0 {
		flow.Flags |= ast.FlowFlagsReferenced
	} else {
		flow.Flags |= ast.FlowFlagsShared
	}
}

func hasAntecedent(list *ast.FlowList, antecedent *ast.FlowNode) bool {
	for list != nil {
		if list.Flow == antecedent {
			return true
		}
		list = list.Next
	}
	return false
}

func (b *Binder) addAntecedent(label *ast.FlowLabel, antecedent *ast.FlowNode) {
	if antecedent.Flags&ast.FlowFlagsUnreachable == 0 && !hasAntecedent(label.Antecedents, antecedent) {
		label.Antecedents = b.newFlowList(antecedent, label.Antecedents)
		setFlowNodeReferenced(antecedent)
	}
}

func (b *Binder) finishFlowLabel(label *ast.FlowLabel) *ast.FlowNode {
	if label.Antecedents == nil {
		return &b.unreachableFlow
	}
	if label.Antecedents.Next == nil {
		return label.Antecedents.Flow
	}
	return label
}

func (b *Binder) bindWorker(node *ast.Node) bool {
	if node == nil {
		return false
	}
	node.Parent = b.parent
	saveInStrictMode := b.inStrictMode
	// Even though in the AST the jsdoc @typedef node belongs to the current node,
	// its symbol might be in the same scope with the current node's symbol. Consider:
	//
	//     /** @typedef {string | number} MyType */
	//     function foo();
	//
	// Here the current node is "foo", which is a container, but the scope of "MyType" should
	// not be inside "foo". Therefore we always bind @typedef before bind the parent node,
	// and skip binding this tag later when binding all the other jsdoc tags.

	// First we bind declaration nodes to a symbol if possible. We'll both create a symbol
	// and then potentially add the symbol to an appropriate symbol table. Possible
	// destination symbol tables are:
	//
	//  1) The 'exports' table of the current container's symbol.
	//  2) The 'members' table of the current container's symbol.
	//  3) The 'locals' table of the current container.
	//
	// However, not all symbols will end up in any of these tables. 'Anonymous' symbols
	// (like TypeLiterals for example) will not be put in any table.
	switch node.Kind {
	case ast.KindIdentifier:
		node.AsIdentifier().FlowNode = b.currentFlow
		b.checkContextualIdentifier(node)
	case ast.KindThisKeyword, ast.KindSuperKeyword:
		node.AsKeywordExpression().FlowNode = b.currentFlow
	case ast.KindQualifiedName:
		if b.currentFlow != nil && ast.IsPartOfTypeQuery(node) {
			node.AsQualifiedName().FlowNode = b.currentFlow
		}
	case ast.KindMetaProperty:
		node.AsMetaProperty().FlowNode = b.currentFlow
	case ast.KindPrivateIdentifier:
		b.checkPrivateIdentifier(node)
	case ast.KindPropertyAccessExpression, ast.KindElementAccessExpression:
		if b.currentFlow != nil && isNarrowableReference(node) {
			setFlowNode(node, b.currentFlow)
		}
	case ast.KindBinaryExpression:
		if ast.IsFunctionPropertyAssignment(node) {
			b.bindFunctionPropertyAssignment(node)
		}
		b.checkStrictModeBinaryExpression(node)
	case ast.KindCatchClause:
		b.checkStrictModeCatchClause(node)
	case ast.KindDeleteExpression:
		b.checkStrictModeDeleteExpression(node)
	case ast.KindPostfixUnaryExpression:
		b.checkStrictModePostfixUnaryExpression(node)
	case ast.KindPrefixUnaryExpression:
		b.checkStrictModePrefixUnaryExpression(node)
	case ast.KindWithStatement:
		b.checkStrictModeWithStatement(node)
	case ast.KindLabeledStatement:
		b.checkStrictModeLabeledStatement(node)
	case ast.KindThisType:
		b.seenThisKeyword = true
	case ast.KindTypeParameter:
		b.bindTypeParameter(node)
	case ast.KindParameter:
		b.bindParameter(node)
	case ast.KindVariableDeclaration:
		b.bindVariableDeclarationOrBindingElement(node)
	case ast.KindBindingElement:
		node.AsBindingElement().FlowNode = b.currentFlow
		b.bindVariableDeclarationOrBindingElement(node)
	case ast.KindPropertyDeclaration, ast.KindPropertySignature:
		b.bindPropertyWorker(node)
	case ast.KindPropertyAssignment, ast.KindShorthandPropertyAssignment:
		b.bindPropertyOrMethodOrAccessor(node, ast.SymbolFlagsProperty, ast.SymbolFlagsPropertyExcludes)
	case ast.KindEnumMember:
		b.bindPropertyOrMethodOrAccessor(node, ast.SymbolFlagsEnumMember, ast.SymbolFlagsEnumMemberExcludes)
	case ast.KindCallSignature, ast.KindConstructSignature, ast.KindIndexSignature:
		b.declareSymbolAndAddToSymbolTable(node, ast.SymbolFlagsSignature, ast.SymbolFlagsNone)
	case ast.KindMethodDeclaration, ast.KindMethodSignature:
		b.bindPropertyOrMethodOrAccessor(node, ast.SymbolFlagsMethod|getOptionalSymbolFlagForNode(node), core.IfElse(ast.IsObjectLiteralMethod(node), ast.SymbolFlagsPropertyExcludes, ast.SymbolFlagsMethodExcludes))
	case ast.KindFunctionDeclaration:
		b.bindFunctionDeclaration(node)
	case ast.KindConstructor:
		b.declareSymbolAndAddToSymbolTable(node, ast.SymbolFlagsConstructor, ast.SymbolFlagsNone)
	case ast.KindGetAccessor:
		b.bindPropertyOrMethodOrAccessor(node, ast.SymbolFlagsGetAccessor, ast.SymbolFlagsGetAccessorExcludes)
	case ast.KindSetAccessor:
		b.bindPropertyOrMethodOrAccessor(node, ast.SymbolFlagsSetAccessor, ast.SymbolFlagsSetAccessorExcludes)
	case ast.KindFunctionType, ast.KindConstructorType:
		// !!! KindJSDocFunctionType
		// !!! KindJSDocSignature
		b.bindFunctionOrConstructorType(node)
	case ast.KindTypeLiteral, ast.KindMappedType:
		// !!! KindJSDocTypeLiteral
		b.bindAnonymousDeclaration(node, ast.SymbolFlagsTypeLiteral, ast.InternalSymbolNameType)
	case ast.KindObjectLiteralExpression:
		b.bindAnonymousDeclaration(node, ast.SymbolFlagsObjectLiteral, ast.InternalSymbolNameObject)
	case ast.KindFunctionExpression, ast.KindArrowFunction:
		b.bindFunctionExpression(node)
	case ast.KindClassExpression, ast.KindClassDeclaration:
		b.inStrictMode = true
		b.bindClassLikeDeclaration(node)
	case ast.KindInterfaceDeclaration:
		b.bindBlockScopedDeclaration(node, ast.SymbolFlagsInterface, ast.SymbolFlagsInterfaceExcludes)
	case ast.KindTypeAliasDeclaration:
		b.bindBlockScopedDeclaration(node, ast.SymbolFlagsTypeAlias, ast.SymbolFlagsTypeAliasExcludes)
	case ast.KindEnumDeclaration:
		b.bindEnumDeclaration(node)
	case ast.KindModuleDeclaration:
		b.bindModuleDeclaration(node)
	case ast.KindImportEqualsDeclaration, ast.KindNamespaceImport, ast.KindImportSpecifier, ast.KindExportSpecifier:
		b.declareSymbolAndAddToSymbolTable(node, ast.SymbolFlagsAlias, ast.SymbolFlagsAliasExcludes)
	case ast.KindNamespaceExportDeclaration:
		b.bindNamespaceExportDeclaration(node)
	case ast.KindImportClause:
		b.bindImportClause(node)
	case ast.KindExportDeclaration:
		b.bindExportDeclaration(node)
	case ast.KindExportAssignment:
		b.bindExportAssignment(node)
	case ast.KindSourceFile:
		b.updateStrictModeStatementList(node.AsSourceFile().Statements)
		b.bindSourceFileIfExternalModule()
	case ast.KindBlock:
		if ast.IsFunctionLikeOrClassStaticBlockDeclaration(node.Parent) {
			b.updateStrictModeStatementList(node.AsBlock().Statements)
		}
	case ast.KindModuleBlock:
		b.updateStrictModeStatementList(node.AsModuleBlock().Statements)
	case ast.KindJsxAttributes:
		b.bindJsxAttributes(node)
	case ast.KindJsxAttribute:
		b.bindJsxAttribute(node, ast.SymbolFlagsProperty, ast.SymbolFlagsPropertyExcludes)
	}
	// Then we recurse into the children of the node to bind them as well. For certain
	// symbols we do specialized work when we recurse. For example, we'll keep track of
	// the current 'container' node when it changes. This helps us know which symbol table
	// a local should go into for example. Since terminal nodes are known not to have
	// children, as an optimization we don't process those.
	if node.Kind > ast.KindLastToken {
		saveParent := b.parent
		b.parent = node
		containerFlags := GetContainerFlags(node)
		if containerFlags == ContainerFlagsNone {
			b.bindChildren(node)
		} else {
			b.bindContainer(node, containerFlags)
		}
		b.parent = saveParent
	} else {
		saveParent := b.parent
		if node.Kind == ast.KindEndOfFile {
			b.parent = node
		}
		b.parent = saveParent
	}
	b.inStrictMode = saveInStrictMode
	return false
}

func (b *Binder) bindPropertyWorker(node *ast.Node) {
	isAutoAccessor := ast.IsAutoAccessorPropertyDeclaration(node)
	includes := core.IfElse(isAutoAccessor, ast.SymbolFlagsAccessor, ast.SymbolFlagsProperty)
	excludes := core.IfElse(isAutoAccessor, ast.SymbolFlagsAccessorExcludes, ast.SymbolFlagsPropertyExcludes)
	b.bindPropertyOrMethodOrAccessor(node, includes|getOptionalSymbolFlagForNode(node), excludes)
}

func (b *Binder) bindSourceFileIfExternalModule() {
	b.setExportContextFlag(b.file.AsNode())
	if ast.IsExternalModule(b.file) {
		b.bindSourceFileAsExternalModule()
	} else if ast.IsJsonSourceFile(b.file) {
		b.bindSourceFileAsExternalModule()
		// Create symbol equivalent for the module.exports = {}
		originalSymbol := b.file.Symbol
		b.declareSymbol(ast.GetSymbolTable(&b.file.Symbol.Exports), b.file.Symbol, b.file.AsNode(), ast.SymbolFlagsProperty, ast.SymbolFlagsAll)
		b.file.Symbol = originalSymbol
	}
}

func (b *Binder) bindSourceFileAsExternalModule() {
	// !!! Remove file extension from module name
	b.bindAnonymousDeclaration(b.file.AsNode(), ast.SymbolFlagsValueModule, "\""+b.file.FileName()+"\"")
}

func (b *Binder) bindModuleDeclaration(node *ast.Node) {
	b.setExportContextFlag(node)
	if ast.IsAmbientModule(node) {
		if ast.HasSyntacticModifier(node, ast.ModifierFlagsExport) {
			b.errorOnFirstToken(node, diagnostics.X_export_modifier_cannot_be_applied_to_ambient_modules_and_module_augmentations_since_they_are_always_visible)
		}
		if ast.IsModuleAugmentationExternal(node) {
			b.declareModuleSymbol(node)
		} else {
			var pattern core.Pattern
			name := node.AsModuleDeclaration().Name()
			if ast.IsStringLiteral(name) {
				pattern = core.TryParsePattern(name.AsStringLiteral().Text)
				if !pattern.IsValid() {
					b.errorOnFirstToken(name, diagnostics.Pattern_0_can_have_at_most_one_Asterisk_character, name.AsStringLiteral().Text)
				}
			}
			symbol := b.declareSymbolAndAddToSymbolTable(node, ast.SymbolFlagsValueModule, ast.SymbolFlagsValueModuleExcludes)
			b.file.PatternAmbientModules = append(b.file.PatternAmbientModules, ast.PatternAmbientModule{Pattern: pattern, Symbol: symbol})
		}
	} else {
		state := b.declareModuleSymbol(node)
		if state != ast.ModuleInstanceStateNonInstantiated {
			symbol := node.AsModuleDeclaration().Symbol
			if symbol.Flags&(ast.SymbolFlagsFunction|ast.SymbolFlagsClass|ast.SymbolFlagsRegularEnum) != 0 || state != ast.ModuleInstanceStateConstEnumOnly {
				// if module was already merged with some function, class or non-const enum, treat it as non-const-enum-only
				symbol.Flags &^= ast.SymbolFlagsConstEnumOnlyModule
			}
		}
	}
}

func (b *Binder) declareModuleSymbol(node *ast.Node) ast.ModuleInstanceState {
	state := ast.GetModuleInstanceState(node)
	instantiated := state != ast.ModuleInstanceStateNonInstantiated
	b.declareSymbolAndAddToSymbolTable(node, core.IfElse(instantiated, ast.SymbolFlagsValueModule, ast.SymbolFlagsNamespaceModule), core.IfElse(instantiated, ast.SymbolFlagsValueModuleExcludes, ast.SymbolFlagsNamespaceModuleExcludes))
	return state
}

func (b *Binder) bindNamespaceExportDeclaration(node *ast.Node) {
	if node.Modifiers() != nil {
		b.errorOnNode(node, diagnostics.Modifiers_cannot_appear_here)
	}
	switch {
	case !ast.IsSourceFile(node.Parent):
		b.errorOnNode(node, diagnostics.Global_module_exports_may_only_appear_at_top_level)
	case !ast.IsExternalModule(node.Parent.AsSourceFile()):
		b.errorOnNode(node, diagnostics.Global_module_exports_may_only_appear_in_module_files)
	case !node.Parent.AsSourceFile().IsDeclarationFile:
		b.errorOnNode(node, diagnostics.Global_module_exports_may_only_appear_in_declaration_files)
	default:
		b.declareSymbol(b.file.Symbol.GlobalExports.GetOrInit(), b.file.Symbol, node, ast.SymbolFlagsAlias, ast.SymbolFlagsAliasExcludes)
	}
}

func (b *Binder) bindImportClause(node *ast.Node) {
	if node.AsImportClause().Name() != nil {
		b.declareSymbolAndAddToSymbolTable(node, ast.SymbolFlagsAlias, ast.SymbolFlagsAliasExcludes)
	}
}

func (b *Binder) bindExportDeclaration(node *ast.Node) {
	decl := node.AsExportDeclaration()
	if b.container.Symbol() == nil {
		// Export * in some sort of block construct
		b.bindAnonymousDeclaration(node, ast.SymbolFlagsExportStar, b.getDeclarationName(node))
	} else if decl.ExportClause == nil {
		// All export * declarations are collected in an __export symbol
		b.declareSymbol(getExports(b.container.Symbol()), b.container.Symbol(), node, ast.SymbolFlagsExportStar, ast.SymbolFlagsNone)
	} else if ast.IsNamespaceExport(decl.ExportClause) {
		// declareSymbol walks up parents to find name text, parent _must_ be set
		// but won't be set by the normal binder walk until `bindChildren` later on.
		setParent(decl.ExportClause, node)
		b.declareSymbol(getExports(b.container.Symbol()), b.container.Symbol(), decl.ExportClause, ast.SymbolFlagsAlias, ast.SymbolFlagsAliasExcludes)
	}
}

func (b *Binder) bindExportAssignment(node *ast.Node) {
	if b.container.Symbol() == nil {
		// Incorrect export assignment in some sort of block construct
		b.bindAnonymousDeclaration(node, ast.SymbolFlagsValue, b.getDeclarationName(node))
	} else {
		flags := ast.SymbolFlagsProperty
		if ast.ExportAssignmentIsAlias(node) {
			flags = ast.SymbolFlagsAlias
		}
		// If there is an `export default x;` alias declaration, can't `export default` anything else.
		// (In contrast, you can still have `export default function f() {}` and `export default interface I {}`.)
		symbol := b.declareSymbol(getExports(b.container.Symbol()), b.container.Symbol(), node, flags, ast.SymbolFlagsAll)
		if node.AsExportAssignment().IsExportEquals {
			// Will be an error later, since the module already has other exports. Just make sure this has a valueDeclaration set.
			SetValueDeclaration(symbol, node)
		}
	}
}

func (b *Binder) bindJsxAttributes(node *ast.Node) {
	b.bindAnonymousDeclaration(node, ast.SymbolFlagsObjectLiteral, ast.InternalSymbolNameJSXAttributes)
}

func (b *Binder) bindJsxAttribute(node *ast.Node, symbolFlags ast.SymbolFlags, symbolExcludes ast.SymbolFlags) {
	b.declareSymbolAndAddToSymbolTable(node, symbolFlags, symbolExcludes)
}

func (b *Binder) setExportContextFlag(node *ast.Node) {
	// A declaration source file or ambient module declaration that contains no export declarations (but possibly regular
	// declarations with export modifiers) is an export context in which declarations are implicitly exported.
	if node.Flags&ast.NodeFlagsAmbient != 0 && !b.hasExportDeclarations(node) {
		node.Flags |= ast.NodeFlagsExportContext
	} else {
		node.Flags &= ^ast.NodeFlagsExportContext
	}
}

func (b *Binder) hasExportDeclarations(node *ast.Node) bool {
	var statements []*ast.Node
	switch node.Kind {
	case ast.KindSourceFile:
		statements = node.AsSourceFile().Statements.Nodes
	case ast.KindModuleDeclaration:
		body := node.AsModuleDeclaration().Body
		if body != nil && ast.IsModuleBlock(body) {
			statements = body.AsModuleBlock().Statements.Nodes
		}
	}
	return core.Some(statements, func(s *ast.Node) bool {
		return ast.IsExportDeclaration(s) || ast.IsExportAssignment(s)
	})
}

func (b *Binder) bindFunctionExpression(node *ast.Node) {
	if !b.file.IsDeclarationFile && node.Flags&ast.NodeFlagsAmbient == 0 && isAsyncFunction(node) {
		b.emitFlags |= ast.NodeFlagsHasAsyncFunctions
	}
	setFlowNode(node, b.currentFlow)
	bindingName := ast.InternalSymbolNameFunction
	if ast.IsFunctionExpression(node) && node.AsFunctionExpression().Name() != nil {
		b.checkStrictModeFunctionName(node)
		bindingName = node.AsFunctionExpression().Name().AsIdentifier().Text
	}
	b.bindAnonymousDeclaration(node, ast.SymbolFlagsFunction, bindingName)
}

func (b *Binder) bindClassLikeDeclaration(node *ast.Node) {
	name := node.Name()
	switch node.Kind {
	case ast.KindClassDeclaration:
		b.bindBlockScopedDeclaration(node, ast.SymbolFlagsClass, ast.SymbolFlagsClassExcludes)
	case ast.KindClassExpression:
		nameText := ast.InternalSymbolNameClass
		if name != nil {
			nameText = name.AsIdentifier().Text
			b.classifiableNames.Add(nameText)
		}
		b.bindAnonymousDeclaration(node, ast.SymbolFlagsClass, nameText)
	}
	symbol := node.Symbol()
	// TypeScript 1.0 spec (April 2014): 8.4
	// Every class automatically contains a static property member named 'prototype', the
	// type of which is an instantiation of the class type with type Any supplied as a type
	// argument for each type parameter. It is an error to explicitly declare a static
	// property member with the name 'prototype'.
	//
	// Note: we check for this here because this class may be merging into a module.  The
	// module might have an exported variable called 'prototype'.  We can't allow that as
	// that would clash with the built-in 'prototype' for the class.
	prototypeSymbol := b.newSymbol(ast.SymbolFlagsProperty|ast.SymbolFlagsPrototype, "prototype")
	symbolExport := getExports(symbol)[prototypeSymbol.Name]
	if symbolExport != nil {
		setParent(name, node)
		b.errorOnNode(symbolExport.Declarations[0], diagnostics.Duplicate_identifier_0, ast.SymbolName(prototypeSymbol))
	}
	getExports(symbol)[prototypeSymbol.Name] = prototypeSymbol
	prototypeSymbol.Parent = symbol
}

func (b *Binder) bindPropertyOrMethodOrAccessor(node *ast.Node, symbolFlags ast.SymbolFlags, symbolExcludes ast.SymbolFlags) {
	if !b.file.IsDeclarationFile && node.Flags&ast.NodeFlagsAmbient == 0 && isAsyncFunction(node) {
		b.emitFlags |= ast.NodeFlagsHasAsyncFunctions
	}
	if b.currentFlow != nil && ast.IsObjectLiteralOrClassExpressionMethodOrAccessor(node) {
		setFlowNode(node, b.currentFlow)
	}
	if ast.HasDynamicName(node) {
		b.bindAnonymousDeclaration(node, symbolFlags, ast.InternalSymbolNameComputed)
	} else {
		b.declareSymbolAndAddToSymbolTable(node, symbolFlags, symbolExcludes)
	}
}

func (b *Binder) bindFunctionOrConstructorType(node *ast.Node) {
	// For a given function symbol "<...>(...) => T" we want to generate a symbol identical
	// to the one we would get for: { <...>(...): T }
	//
	// We do that by making an anonymous type literal symbol, and then setting the function
	// symbol as its sole member. To the rest of the system, this symbol will be indistinguishable
	// from an actual type literal symbol you would have gotten had you used the long form.
	symbol := b.newSymbol(ast.SymbolFlagsSignature, b.getDeclarationName(node))
	b.addDeclarationToSymbol(symbol, node, ast.SymbolFlagsSignature)
	typeLiteralSymbol := b.newSymbol(ast.SymbolFlagsTypeLiteral, ast.InternalSymbolNameType)
	b.addDeclarationToSymbol(typeLiteralSymbol, node, ast.SymbolFlagsTypeLiteral)
	typeLiteralSymbol.Members = make(ast.SymbolTable)
	typeLiteralSymbol.Members[symbol.Name] = symbol
}

func addLateBoundAssignmentDeclarationToSymbol(node *ast.Node, symbol *ast.Symbol) {
	if symbol.AssignmentDeclarationMembers == nil {
		symbol.AssignmentDeclarationMembers = make(map[ast.NodeId]*ast.Node)
	}
	symbol.AssignmentDeclarationMembers[ast.GetNodeId(node)] = node
}

func (b *Binder) bindFunctionPropertyAssignment(node *ast.Node) {
	expr := node.AsBinaryExpression()
	parentName := expr.Left.Expression().Text()
<<<<<<< HEAD
	parentSymbol := b.lookupName(parentName, b.blockScopeContainer)
	if parentSymbol == nil {
		parentSymbol = b.lookupName(parentName, b.container)
	}
	if parentSymbol != nil && isFunctionSymbol(parentSymbol) {
		// Fix up parent pointers since we're going to use these nodes before we bind into them
		setParent(expr.Left, node)
		setParent(expr.Right, node)
		if ast.HasDynamicName(node) {
			b.bindAnonymousDeclaration(node, ast.SymbolFlagsProperty|ast.SymbolFlagsAssignment, ast.InternalSymbolNameComputed)
			addLateBoundAssignmentDeclarationToSymbol(node, parentSymbol)
		} else {
			b.declareSymbol(getExports(parentSymbol), parentSymbol, node, ast.SymbolFlagsProperty|ast.SymbolFlagsAssignment, ast.SymbolFlagsPropertyExcludes)
=======
	symbol := b.lookupName(parentName, b.blockScopeContainer)
	if symbol == nil {
		symbol = b.lookupName(parentName, b.container)
	}
	if symbol != nil && symbol.ValueDeclaration != nil {
		// For an assignment 'fn.xxx = ...', where 'fn' is a previously declared function or a previously
		// declared const variable initialized with a function expression or arrow function, we add expando
		// property declarations to the function's symbol.
		var funcSymbol *ast.Symbol
		switch {
		case ast.IsFunctionDeclaration(symbol.ValueDeclaration):
			funcSymbol = symbol
		case ast.IsVariableDeclaration(symbol.ValueDeclaration) && symbol.ValueDeclaration.Parent.Flags&ast.NodeFlagsConst != 0:
			initializer := symbol.ValueDeclaration.Initializer()
			if initializer != nil && ast.IsFunctionExpressionOrArrowFunction(initializer) {
				funcSymbol = initializer.Symbol()
			}
		}
		if funcSymbol != nil {
			// Fix up parent pointers since we're going to use these nodes before we bind into them
			setParent(expr.Left, node)
			setParent(expr.Right, node)
			if ast.HasDynamicName(node) {
				b.bindAnonymousDeclaration(node, ast.SymbolFlagsProperty|ast.SymbolFlagsAssignment, ast.InternalSymbolNameComputed)
				addLateBoundAssignmentDeclarationToSymbol(node, funcSymbol)
			} else {
				b.declareSymbol(ast.GetExports(funcSymbol), funcSymbol, node, ast.SymbolFlagsProperty|ast.SymbolFlagsAssignment, ast.SymbolFlagsPropertyExcludes)
			}
>>>>>>> 64e76809
		}
	}
}

func (b *Binder) bindEnumDeclaration(node *ast.Node) {
	if ast.IsEnumConst(node) {
		b.bindBlockScopedDeclaration(node, ast.SymbolFlagsConstEnum, ast.SymbolFlagsConstEnumExcludes)
	} else {
		b.bindBlockScopedDeclaration(node, ast.SymbolFlagsRegularEnum, ast.SymbolFlagsRegularEnumExcludes)
	}
}

func (b *Binder) bindVariableDeclarationOrBindingElement(node *ast.Node) {
	if b.inStrictMode {
		b.checkStrictModeEvalOrArguments(node, node.Name())
	}
	if name := node.Name(); name != nil && !ast.IsBindingPattern(name) {
		switch {
		case ast.IsBlockOrCatchScoped(node):
			b.bindBlockScopedDeclaration(node, ast.SymbolFlagsBlockScopedVariable, ast.SymbolFlagsBlockScopedVariableExcludes)
		case ast.IsPartOfParameterDeclaration(node):
			// It is safe to walk up parent chain to find whether the node is a destructuring parameter declaration
			// because its parent chain has already been set up, since parents are set before descending into children.
			//
			// If node is a binding element in parameter declaration, we need to use ParameterExcludes.
			// Using ParameterExcludes flag allows the compiler to report an error on duplicate identifiers in Parameter Declaration
			// For example:
			//      function foo([a,a]) {} // Duplicate Identifier error
			//      function bar(a,a) {}   // Duplicate Identifier error, parameter declaration in this case is handled in bindParameter
			//                             // which correctly set excluded symbols
			b.declareSymbolAndAddToSymbolTable(node, ast.SymbolFlagsFunctionScopedVariable, ast.SymbolFlagsParameterExcludes)
		default:
			b.declareSymbolAndAddToSymbolTable(node, ast.SymbolFlagsFunctionScopedVariable, ast.SymbolFlagsFunctionScopedVariableExcludes)
		}
	}
}

func (b *Binder) bindParameter(node *ast.Node) {
	// !!!
	// if node.kind == KindJSDocParameterTag && b.container.kind != KindJSDocSignature {
	// 	return
	// }
	decl := node.AsParameterDeclaration()
	if b.inStrictMode && node.Flags&ast.NodeFlagsAmbient == 9 {
		// It is a SyntaxError if the identifier eval or arguments appears within a FormalParameterList of a
		// strict mode FunctionLikeDeclaration or FunctionExpression(13.1)
		b.checkStrictModeEvalOrArguments(node, decl.Name())
	}
	if ast.IsBindingPattern(decl.Name()) {
		index := slices.Index(node.Parent.Parameters(), node)
		b.bindAnonymousDeclaration(node, ast.SymbolFlagsFunctionScopedVariable, "__"+strconv.Itoa(index))
	} else {
		b.declareSymbolAndAddToSymbolTable(node, ast.SymbolFlagsFunctionScopedVariable, ast.SymbolFlagsParameterExcludes)
	}
	// If this is a property-parameter, then also declare the property symbol into the
	// containing class.
	if ast.IsParameterPropertyDeclaration(node, node.Parent) {
		classDeclaration := node.Parent.Parent
		flags := ast.SymbolFlagsProperty | core.IfElse(decl.QuestionToken != nil, ast.SymbolFlagsOptional, ast.SymbolFlagsNone)
		b.declareSymbol(getMembers(classDeclaration.Symbol()), classDeclaration.Symbol(), node, flags, ast.SymbolFlagsPropertyExcludes)
	}
}

func (b *Binder) bindFunctionDeclaration(node *ast.Node) {
	if !b.file.IsDeclarationFile && node.Flags&ast.NodeFlagsAmbient == 0 && isAsyncFunction(node) {
		b.emitFlags |= ast.NodeFlagsHasAsyncFunctions
	}
	b.checkStrictModeFunctionName(node)
	if b.inStrictMode {
		b.checkStrictModeFunctionDeclaration(node)
		b.bindBlockScopedDeclaration(node, ast.SymbolFlagsFunction, ast.SymbolFlagsFunctionExcludes)
	} else {
		b.declareSymbolAndAddToSymbolTable(node, ast.SymbolFlagsFunction, ast.SymbolFlagsFunctionExcludes)
	}
}

func (b *Binder) getInferTypeContainer(node *ast.Node) *ast.Node {
	extendsType := ast.FindAncestor(node, func(n *ast.Node) bool {
		parent := n.Parent
		return parent != nil && ast.IsConditionalTypeNode(parent) && parent.AsConditionalTypeNode().ExtendsType == n
	})
	if extendsType != nil {
		return extendsType.Parent
	}
	return nil
}

func (b *Binder) bindAnonymousDeclaration(node *ast.Node, symbolFlags ast.SymbolFlags, name string) {
	symbol := b.newSymbol(symbolFlags, name)
	if symbolFlags&(ast.SymbolFlagsEnumMember|ast.SymbolFlagsClassMember) != 0 {
		symbol.Parent = b.container.Symbol()
	}
	b.addDeclarationToSymbol(symbol, node, symbolFlags)
}

func (b *Binder) bindBlockScopedDeclaration(node *ast.Node, symbolFlags ast.SymbolFlags, symbolExcludes ast.SymbolFlags) {
	switch b.blockScopeContainer.Kind {
	case ast.KindModuleDeclaration:
		b.declareModuleMember(node, symbolFlags, symbolExcludes)
	case ast.KindSourceFile:
		if ast.IsExternalOrCommonJsModule(b.container.AsSourceFile()) {
			b.declareModuleMember(node, symbolFlags, symbolExcludes)
			break
		}
		fallthrough
	default:
		b.declareSymbol(getLocals(b.blockScopeContainer), nil /*parent*/, node, symbolFlags, symbolExcludes)
	}
}

func (b *Binder) bindTypeParameter(node *ast.Node) {
	// !!!
	// if isJSDocTemplateTag(node.parent) {
	// 	var container *HasLocals = getEffectiveContainerForJSDocTemplateTag(node.parent)
	// 	if container {
	// 		Debug.assertNode(container, canHaveLocals)
	// 		/* TODO(TS-TO-GO) QuestionQuestionEqualsToken BinaryExpression: container.locals ??= createSymbolTable() */ TODO
	// 		b.declareSymbol(container.locals /*parent*/, nil, node, SymbolFlagsTypeParameter, SymbolFlagsTypeParameterExcludes)
	// 	} else {
	// 		b.declareSymbolAndAddToSymbolTable(node, SymbolFlagsTypeParameter, SymbolFlagsTypeParameterExcludes)
	// 	}
	// }
	if node.Parent.Kind == ast.KindInferType {
		container := b.getInferTypeContainer(node.Parent)
		if container != nil {
			b.declareSymbol(getLocals(container), nil /*parent*/, node, ast.SymbolFlagsTypeParameter, ast.SymbolFlagsTypeParameterExcludes)
		} else {
			b.bindAnonymousDeclaration(node, ast.SymbolFlagsTypeParameter, b.getDeclarationName(node))
		}
	} else {
		b.declareSymbolAndAddToSymbolTable(node, ast.SymbolFlagsTypeParameter, ast.SymbolFlagsTypeParameterExcludes)
	}
}

func (b *Binder) lookupName(name string, container *ast.Node) *ast.Symbol {
	localsContainer := container.LocalsContainerData()
	if localsContainer != nil {
		local := localsContainer.Locals[name]
		if local != nil {
			return core.OrElse(local.ExportSymbol, local)
		}
	}
	if ast.IsSourceFile(container) {
		local := container.AsSourceFile().JsGlobalAugmentations[name]
		if local != nil {
			return local
		}
	}
	declaration := container.DeclarationData()
	if declaration != nil && declaration.Symbol != nil {
		return declaration.Symbol.Exports[name]
	}
	return nil
}

// The binder visits every node in the syntax tree so it is a convenient place to perform a single localized
// check for reserved words used as identifiers in strict mode code, as well as `yield` or `await` in
// [Yield] or [Await] contexts, respectively.
func (b *Binder) checkContextualIdentifier(node *ast.Node) {
	// Report error only if there are no parse errors in file
	if len(b.file.Diagnostics()) == 0 && node.Flags&ast.NodeFlagsAmbient == 0 && node.Flags&ast.NodeFlagsJSDoc == 0 && !ast.IsIdentifierName(node) {
		// strict mode identifiers
		originalKeywordKind := scanner.GetIdentifierToken(node.AsIdentifier().Text)
		if originalKeywordKind == ast.KindIdentifier {
			return
		}
		if b.inStrictMode && originalKeywordKind >= ast.KindFirstFutureReservedWord && originalKeywordKind <= ast.KindLastFutureReservedWord {
			b.errorOnNode(node, b.getStrictModeIdentifierMessage(node), scanner.DeclarationNameToString(node))
		} else if originalKeywordKind == ast.KindAwaitKeyword {
			if ast.IsExternalModule(b.file) && ast.IsInTopLevelContext(node) {
				b.errorOnNode(node, diagnostics.Identifier_expected_0_is_a_reserved_word_at_the_top_level_of_a_module, scanner.DeclarationNameToString(node))
			} else if node.Flags&ast.NodeFlagsAwaitContext != 0 {
				b.errorOnNode(node, diagnostics.Identifier_expected_0_is_a_reserved_word_that_cannot_be_used_here, scanner.DeclarationNameToString(node))
			}
		} else if originalKeywordKind == ast.KindYieldKeyword && node.Flags&ast.NodeFlagsYieldContext != 0 {
			b.errorOnNode(node, diagnostics.Identifier_expected_0_is_a_reserved_word_that_cannot_be_used_here, scanner.DeclarationNameToString(node))
		}
	}
}

func (b *Binder) checkPrivateIdentifier(node *ast.Node) {
	if node.AsPrivateIdentifier().Text == "#constructor" {
		// Report error only if there are no parse errors in file
		if len(b.file.Diagnostics()) == 0 {
			b.errorOnNode(node, diagnostics.X_constructor_is_a_reserved_word, scanner.DeclarationNameToString(node))
		}
	}
}

func (b *Binder) getStrictModeIdentifierMessage(node *ast.Node) *diagnostics.Message {
	// Provide specialized messages to help the user understand why we think they're in
	// strict mode.
	if ast.GetContainingClass(node) != nil {
		return diagnostics.Identifier_expected_0_is_a_reserved_word_in_strict_mode_Class_definitions_are_automatically_in_strict_mode
	}
	if b.file.ExternalModuleIndicator != nil {
		return diagnostics.Identifier_expected_0_is_a_reserved_word_in_strict_mode_Modules_are_automatically_in_strict_mode
	}
	return diagnostics.Identifier_expected_0_is_a_reserved_word_in_strict_mode
}

func (b *Binder) updateStrictModeStatementList(statements *ast.NodeList) {
	if !b.inStrictMode {
		useStrictDirective := FindUseStrictPrologue(b.file, statements.Nodes)
		if useStrictDirective != nil {
			b.inStrictMode = true
		}
	}
}

// Should be called only on prologue directives (ast.IsPrologueDirective(node) should be true)
func isUseStrictPrologueDirective(sourceFile *ast.SourceFile, node *ast.Node) bool {
	nodeText := scanner.GetSourceTextOfNodeFromSourceFile(sourceFile, node.AsExpressionStatement().Expression, false /*includeTrivia*/)
	// Note: the node text must be exactly "use strict" or 'use strict'.  It is not ok for the
	// string to contain unicode escapes (as per ES5).
	return nodeText == "\"use strict\"" || nodeText == "'use strict'"
}

func FindUseStrictPrologue(sourceFile *ast.SourceFile, statements []*ast.Node) *ast.Node {
	for _, statement := range statements {
		if ast.IsPrologueDirective(statement) {
			if isUseStrictPrologueDirective(sourceFile, statement) {
				return statement
			}
		} else {
			return nil
		}
	}

	return nil
}

func (b *Binder) checkStrictModeFunctionName(node *ast.Node) {
	if b.inStrictMode && node.Flags&ast.NodeFlagsAmbient == 0 {
		// It is a SyntaxError if the identifier eval or arguments appears within a FormalParameterList of a strict mode FunctionDeclaration or FunctionExpression (13.1))
		b.checkStrictModeEvalOrArguments(node, node.Name())
	}
}

func (b *Binder) checkStrictModeFunctionDeclaration(node *ast.Node) {
	if b.languageVersion < core.ScriptTargetES2015 {
		// Report error if function is not top level function declaration
		if b.blockScopeContainer.Kind != ast.KindSourceFile && b.blockScopeContainer.Kind != ast.KindModuleDeclaration && !ast.IsFunctionLikeOrClassStaticBlockDeclaration(b.blockScopeContainer) {
			// We check first if the name is inside class declaration or class expression; if so give explicit message
			// otherwise report generic error message.
			b.errorOnNode(node, b.getStrictModeBlockScopeFunctionDeclarationMessage(node))
		}
	}
}

func (b *Binder) getStrictModeBlockScopeFunctionDeclarationMessage(node *ast.Node) *diagnostics.Message {
	// Provide specialized messages to help the user understand why we think they're in strict mode.
	if ast.GetContainingClass(node) != nil {
		return diagnostics.Function_declarations_are_not_allowed_inside_blocks_in_strict_mode_when_targeting_ES5_Class_definitions_are_automatically_in_strict_mode
	}
	if b.file.ExternalModuleIndicator != nil {
		return diagnostics.Function_declarations_are_not_allowed_inside_blocks_in_strict_mode_when_targeting_ES5_Modules_are_automatically_in_strict_mode
	}
	return diagnostics.Function_declarations_are_not_allowed_inside_blocks_in_strict_mode_when_targeting_ES5
}

func (b *Binder) checkStrictModeBinaryExpression(node *ast.Node) {
	expr := node.AsBinaryExpression()
	if b.inStrictMode && ast.IsLeftHandSideExpression(expr.Left) && ast.IsAssignmentOperator(expr.OperatorToken.Kind) {
		// ECMA 262 (Annex C) The identifier eval or arguments may not appear as the LeftHandSideExpression of an
		// Assignment operator(11.13) or of a PostfixExpression(11.3)
		b.checkStrictModeEvalOrArguments(node, expr.Left)
	}
}

func (b *Binder) checkStrictModeCatchClause(node *ast.Node) {
	// It is a SyntaxError if a TryStatement with a Catch occurs within strict code and the Identifier of the
	// Catch production is eval or arguments
	clause := node.AsCatchClause()
	if b.inStrictMode && clause.VariableDeclaration != nil {
		b.checkStrictModeEvalOrArguments(node, clause.VariableDeclaration.AsVariableDeclaration().Name())
	}
}

func (b *Binder) checkStrictModeDeleteExpression(node *ast.Node) {
	// Grammar checking
	expr := node.AsDeleteExpression()
	if b.inStrictMode && expr.Expression.Kind == ast.KindIdentifier {
		// When a delete operator occurs within strict mode code, a SyntaxError is thrown if its
		// UnaryExpression is a direct reference to a variable, function argument, or function name
		b.errorOnNode(expr.Expression, diagnostics.X_delete_cannot_be_called_on_an_identifier_in_strict_mode)
	}
}

func (b *Binder) checkStrictModePostfixUnaryExpression(node *ast.Node) {
	// Grammar checking
	// The identifier eval or arguments may not appear as the LeftHandSideExpression of an
	// Assignment operator(11.13) or of a PostfixExpression(11.3) or as the UnaryExpression
	// operated upon by a Prefix Increment(11.4.4) or a Prefix Decrement(11.4.5) operator.
	if b.inStrictMode {
		b.checkStrictModeEvalOrArguments(node, node.AsPostfixUnaryExpression().Operand)
	}
}

func (b *Binder) checkStrictModePrefixUnaryExpression(node *ast.Node) {
	// Grammar checking
	if b.inStrictMode {
		expr := node.AsPrefixUnaryExpression()
		if expr.Operator == ast.KindPlusPlusToken || expr.Operator == ast.KindMinusMinusToken {
			b.checkStrictModeEvalOrArguments(node, expr.Operand)
		}
	}
}

func (b *Binder) checkStrictModeWithStatement(node *ast.Node) {
	// Grammar checking for withStatement
	if b.inStrictMode {
		b.errorOnFirstToken(node, diagnostics.X_with_statements_are_not_allowed_in_strict_mode)
	}
}

func (b *Binder) checkStrictModeLabeledStatement(node *ast.Node) {
	// Grammar checking for labeledStatement
	if b.inStrictMode && b.options.Target >= core.ScriptTargetES2015 {
		data := node.AsLabeledStatement()
		if ast.IsDeclarationStatement(data.Statement) || ast.IsVariableStatement(data.Statement) {
			b.errorOnFirstToken(data.Label, diagnostics.A_label_is_not_allowed_here)
		}
	}
}

func isEvalOrArgumentsIdentifier(node *ast.Node) bool {
	if ast.IsIdentifier(node) {
		text := node.AsIdentifier().Text
		return text == "eval" || text == "arguments"
	}
	return false
}

func (b *Binder) checkStrictModeEvalOrArguments(contextNode *ast.Node, name *ast.Node) {
	if name != nil && isEvalOrArgumentsIdentifier(name) {
		// We check first if the name is inside class declaration or class expression; if so give explicit message
		// otherwise report generic error message.
		b.errorOnNode(name, b.getStrictModeEvalOrArgumentsMessage(contextNode), name.AsIdentifier().Text)
	}
}

func (b *Binder) getStrictModeEvalOrArgumentsMessage(node *ast.Node) *diagnostics.Message {
	// Provide specialized messages to help the user understand why we think they're in strict mode
	if ast.GetContainingClass(node) != nil {
		return diagnostics.Code_contained_in_a_class_is_evaluated_in_JavaScript_s_strict_mode_which_does_not_allow_this_use_of_0_For_more_information_see_https_Colon_Slash_Slashdeveloper_mozilla_org_Slashen_US_Slashdocs_SlashWeb_SlashJavaScript_SlashReference_SlashStrict_mode
	}
	if b.file.ExternalModuleIndicator != nil {
		return diagnostics.Invalid_use_of_0_Modules_are_automatically_in_strict_mode
	}
	return diagnostics.Invalid_use_of_0_in_strict_mode
}

// All container nodes are kept on a linked list in declaration order. This list is used by
// the getLocalNameOfContainer function in the type checker to validate that the local name
// used for a container is unique.
func (b *Binder) bindContainer(node *ast.Node, containerFlags ContainerFlags) {
	// Before we recurse into a node's children, we first save the existing parent, container
	// and block-container.  Then after we pop out of processing the children, we restore
	// these saved values.
	saveContainer := b.container
	saveThisParentContainer := b.thisParentContainer
	savedBlockScopeContainer := b.blockScopeContainer
	// Depending on what kind of node this is, we may have to adjust the current container
	// and block-container.   If the current node is a container, then it is automatically
	// considered the current block-container as well.  Also, for containers that we know
	// may contain locals, we eagerly initialize the .locals field. We do this because
	// it's highly likely that the .locals will be needed to place some child in (for example,
	// a parameter, or variable declaration).
	//
	// However, we do not proactively create the .locals for block-containers because it's
	// totally normal and common for block-containers to never actually have a block-scoped
	// variable in them.  We don't want to end up allocating an object for every 'block' we
	// run into when most of them won't be necessary.
	//
	// Finally, if this is a block-container, then we clear out any existing .locals object
	// it may contain within it.  This happens in incremental scenarios.  Because we can be
	// reusing a node from a previous compilation, that node may have had 'locals' created
	// for it.  We must clear this so we don't accidentally move any stale data forward from
	// a previous compilation.
	if containerFlags&ContainerFlagsIsContainer != 0 {
		if node.Kind != ast.KindArrowFunction {
			b.thisParentContainer = b.container
		}
		b.container = node
		b.blockScopeContainer = node
		if containerFlags&ContainerFlagsHasLocals != 0 {
			// localsContainer := node
			// localsContainer.LocalsContainerData().locals = make(SymbolTable)
			b.addToContainerChain(node)
		}
	} else if containerFlags&ContainerFlagsIsBlockScopedContainer != 0 {
		b.blockScopeContainer = node
		b.addToContainerChain(node)
	}
	if containerFlags&ContainerFlagsIsControlFlowContainer != 0 {
		saveCurrentFlow := b.currentFlow
		saveBreakTarget := b.currentBreakTarget
		saveContinueTarget := b.currentContinueTarget
		saveReturnTarget := b.currentReturnTarget
		saveExceptionTarget := b.currentExceptionTarget
		saveActiveLabelList := b.activeLabelList
		saveHasExplicitReturn := b.hasExplicitReturn
		isImmediatelyInvoked := (containerFlags&ContainerFlagsIsFunctionExpression != 0 &&
			!ast.HasSyntacticModifier(node, ast.ModifierFlagsAsync) &&
			!isGeneratorFunctionExpression(node) &&
			ast.GetImmediatelyInvokedFunctionExpression(node) != nil) || node.Kind == ast.KindClassStaticBlockDeclaration
		// A non-async, non-generator IIFE is considered part of the containing control flow. Return statements behave
		// similarly to break statements that exit to a label just past the statement body.
		if !isImmediatelyInvoked {
			flowStart := b.newFlowNode(ast.FlowFlagsStart)
			b.currentFlow = flowStart
			if containerFlags&(ContainerFlagsIsFunctionExpression|ContainerFlagsIsObjectLiteralOrClassExpressionMethodOrAccessor) != 0 {
				flowStart.Node = node
			}
		}
		// We create a return control flow graph for IIFEs and constructors. For constructors
		// we use the return control flow graph in strict property initialization checks.
		if isImmediatelyInvoked || node.Kind == ast.KindConstructor {
			b.currentReturnTarget = b.newFlowNode(ast.FlowFlagsBranchLabel)
		} else {
			b.currentReturnTarget = nil
		}
		b.currentExceptionTarget = nil
		b.currentBreakTarget = nil
		b.currentContinueTarget = nil
		b.activeLabelList = nil
		b.hasExplicitReturn = false
		b.bindChildren(node)
		// Reset all reachability check related flags on node (for incremental scenarios)
		node.Flags &= ^ast.NodeFlagsReachabilityAndEmitFlags
		if b.currentFlow.Flags&ast.FlowFlagsUnreachable == 0 && containerFlags&ContainerFlagsIsFunctionLike != 0 {
			bodyData := node.BodyData()
			if bodyData != nil && ast.NodeIsPresent(bodyData.Body) {
				node.Flags |= ast.NodeFlagsHasImplicitReturn
				if b.hasExplicitReturn {
					node.Flags |= ast.NodeFlagsHasExplicitReturn
				}
				bodyData.EndFlowNode = b.currentFlow
			}
		}
		if node.Kind == ast.KindSourceFile {
			node.Flags |= b.emitFlags
			node.AsSourceFile().EndFlowNode = b.currentFlow
		}

		if b.currentReturnTarget != nil {
			b.addAntecedent(b.currentReturnTarget, b.currentFlow)
			b.currentFlow = b.finishFlowLabel(b.currentReturnTarget)
			if node.Kind == ast.KindConstructor || node.Kind == ast.KindClassStaticBlockDeclaration {
				setReturnFlowNode(node, b.currentFlow)
			}
		}
		if !isImmediatelyInvoked {
			b.currentFlow = saveCurrentFlow
		}
		b.currentBreakTarget = saveBreakTarget
		b.currentContinueTarget = saveContinueTarget
		b.currentReturnTarget = saveReturnTarget
		b.currentExceptionTarget = saveExceptionTarget
		b.activeLabelList = saveActiveLabelList
		b.hasExplicitReturn = saveHasExplicitReturn
	} else if containerFlags&ContainerFlagsIsInterface != 0 {
		b.seenThisKeyword = false
		b.bindChildren(node)
		// ContainsThis cannot overlap with HasExtendedUnicodeEscape on Identifier
		if b.seenThisKeyword {
			node.Flags |= ast.NodeFlagsContainsThis
		} else {
			node.Flags &= ^ast.NodeFlagsContainsThis
		}
	} else {
		b.bindChildren(node)
	}
	b.container = saveContainer
	b.thisParentContainer = saveThisParentContainer
	b.blockScopeContainer = savedBlockScopeContainer
}

func (b *Binder) bindChildren(node *ast.Node) {
	saveInAssignmentPattern := b.inAssignmentPattern
	// Most nodes aren't valid in an assignment pattern, so we clear the value here
	// and set it before we descend into nodes that could actually be part of an assignment pattern.
	b.inAssignmentPattern = false
	if b.checkUnreachable(node) {
		b.bindEachChild(node)
		b.inAssignmentPattern = saveInAssignmentPattern
		return
	}
	kind := node.Kind
	if kind >= ast.KindFirstStatement && kind <= ast.KindLastStatement && (b.options.AllowUnreachableCode != core.TSTrue || kind == ast.KindReturnStatement) {
		hasFlowNodeData := node.FlowNodeData()
		if hasFlowNodeData != nil {
			hasFlowNodeData.FlowNode = b.currentFlow
		}
	}
	switch node.Kind {
	case ast.KindWhileStatement:
		b.bindWhileStatement(node)
	case ast.KindDoStatement:
		b.bindDoStatement(node)
	case ast.KindForStatement:
		b.bindForStatement(node)
	case ast.KindForInStatement, ast.KindForOfStatement:
		b.bindForInOrForOfStatement(node)
	case ast.KindIfStatement:
		b.bindIfStatement(node)
	case ast.KindReturnStatement:
		b.bindReturnStatement(node)
	case ast.KindThrowStatement:
		b.bindThrowStatement(node)
	case ast.KindBreakStatement:
		b.bindBreakStatement(node)
	case ast.KindContinueStatement:
		b.bindContinueStatement(node)
	case ast.KindTryStatement:
		b.bindTryStatement(node)
	case ast.KindSwitchStatement:
		b.bindSwitchStatement(node)
	case ast.KindCaseBlock:
		b.bindCaseBlock(node)
	case ast.KindCaseClause, ast.KindDefaultClause:
		b.bindCaseOrDefaultClause(node)
	case ast.KindExpressionStatement:
		b.bindExpressionStatement(node)
	case ast.KindLabeledStatement:
		b.bindLabeledStatement(node)
	case ast.KindPrefixUnaryExpression:
		b.bindPrefixUnaryExpressionFlow(node)
	case ast.KindPostfixUnaryExpression:
		b.bindPostfixUnaryExpressionFlow(node)
	case ast.KindBinaryExpression:
		if ast.IsDestructuringAssignment(node) {
			// Carry over whether we are in an assignment pattern to
			// binary expressions that could actually be an initializer
			b.inAssignmentPattern = saveInAssignmentPattern
			b.bindDestructuringAssignmentFlow(node)
			return
		}
		b.bindBinaryExpressionFlow(node)
	case ast.KindDeleteExpression:
		b.bindDeleteExpressionFlow(node)
	case ast.KindConditionalExpression:
		b.bindConditionalExpressionFlow(node)
	case ast.KindVariableDeclaration:
		b.bindVariableDeclarationFlow(node)
	case ast.KindPropertyAccessExpression, ast.KindElementAccessExpression:
		b.bindAccessExpressionFlow(node)
	case ast.KindCallExpression:
		b.bindCallExpressionFlow(node)
	case ast.KindNonNullExpression:
		b.bindNonNullExpressionFlow(node)
	// case *JSDocTypedefTag, *JSDocCallbackTag, *JSDocEnumTag:
	// 	b.bindJSDocTypeAlias(node)
	// case *JSDocImportTag:
	// 	b.bindJSDocImportTag(node)
	case ast.KindSourceFile:
		b.bindEachStatementFunctionsFirst(node.AsSourceFile().Statements)
		// b.bind(node.endOfFileToken)
	case ast.KindBlock:
		b.bindEachStatementFunctionsFirst(node.AsBlock().Statements)
	case ast.KindModuleBlock:
		b.bindEachStatementFunctionsFirst(node.AsModuleBlock().Statements)
	case ast.KindBindingElement:
		b.bindBindingElementFlow(node)
	case ast.KindParameter:
		b.bindParameterFlow(node)
	case ast.KindObjectLiteralExpression, ast.KindArrayLiteralExpression, ast.KindPropertyAssignment, ast.KindSpreadElement:
		b.inAssignmentPattern = saveInAssignmentPattern
		b.bindEachChild(node)
	default:
		b.bindEachChild(node)
	}
	b.inAssignmentPattern = saveInAssignmentPattern
}

func (b *Binder) bindEachChild(node *ast.Node) {
	node.ForEachChild(b.bind)
}

func (b *Binder) bindEach(nodes []*ast.Node) {
	for _, node := range nodes {
		b.bind(node)
	}
}

func (b *Binder) bindNodeList(nodeList *ast.NodeList) {
	if nodeList != nil {
		b.bindEach(nodeList.Nodes)
	}
}

func (b *Binder) bindModifiers(modifiers *ast.ModifierList) {
	if modifiers != nil {
		b.bindEach(modifiers.Nodes)
	}
}

func (b *Binder) bindEachStatementFunctionsFirst(statements *ast.NodeList) {
	for _, node := range statements.Nodes {
		if node.Kind == ast.KindFunctionDeclaration {
			b.bind(node)
		}
	}
	for _, node := range statements.Nodes {
		if node.Kind != ast.KindFunctionDeclaration {
			b.bind(node)
		}
	}
}

func (b *Binder) checkUnreachable(node *ast.Node) bool {
	if b.currentFlow.Flags&ast.FlowFlagsUnreachable == 0 {
		return false
	}
	if b.currentFlow == &b.unreachableFlow {
		// report errors on all statements except empty ones
		// report errors on class declarations
		// report errors on enums with preserved emit
		// report errors on instantiated modules
		reportError := ast.IsStatementButNotDeclaration(node) && !ast.IsEmptyStatement(node) ||
			ast.IsClassDeclaration(node) ||
			isEnumDeclarationWithPreservedEmit(node, b.options) ||
			ast.IsModuleDeclaration(node) && b.shouldReportErrorOnModuleDeclaration(node)
		if reportError {
			b.currentFlow = &b.reportedUnreachableFlow
			if b.options.AllowUnreachableCode != core.TSTrue {
				// unreachable code is reported if
				// - user has explicitly asked about it AND
				// - statement is in not ambient context (statements in ambient context is already an error
				//   so we should not report extras) AND
				//   - node is not variable statement OR
				//   - node is block scoped variable statement OR
				//   - node is not block scoped variable statement and at least one variable declaration has initializer
				//   Rationale: we don't want to report errors on non-initialized var's since they are hoisted
				//   On the other side we do want to report errors on non-initialized 'lets' because of TDZ
				isError := unreachableCodeIsError(b.options) && node.Flags&ast.NodeFlagsAmbient == 0 && (!ast.IsVariableStatement(node) ||
					ast.GetCombinedNodeFlags(node.AsVariableStatement().DeclarationList)&ast.NodeFlagsBlockScoped != 0 ||
					core.Some(node.AsVariableStatement().DeclarationList.AsVariableDeclarationList().Declarations.Nodes, func(d *ast.Node) bool {
						return d.AsVariableDeclaration().Initializer != nil
					}))
				b.errorOnEachUnreachableRange(node, isError)
			}
		}
	}
	return true
}

func (b *Binder) shouldReportErrorOnModuleDeclaration(node *ast.Node) bool {
	instanceState := ast.GetModuleInstanceState(node)
	return instanceState == ast.ModuleInstanceStateInstantiated || (instanceState == ast.ModuleInstanceStateConstEnumOnly && b.options.ShouldPreserveConstEnums())
}

func (b *Binder) errorOnEachUnreachableRange(node *ast.Node, isError bool) {
	if b.isExecutableStatement(node) && ast.IsBlock(node.Parent) {
		statements := node.Parent.AsBlock().Statements.Nodes
		index := slices.Index(statements, node)
		var first, last *ast.Node
		for _, s := range statements[index:] {
			if b.isExecutableStatement(s) {
				if first == nil {
					first = s
				}
				last = s
			} else if first != nil {
				b.errorOrSuggestionOnRange(isError, first, last, diagnostics.Unreachable_code_detected)
				first = nil
			}
		}
		if first != nil {
			b.errorOrSuggestionOnRange(isError, first, last, diagnostics.Unreachable_code_detected)
		}
	} else {
		b.errorOrSuggestionOnNode(isError, node, diagnostics.Unreachable_code_detected)
	}
}

// As opposed to a pure declaration like an `interface`
func (b *Binder) isExecutableStatement(s *ast.Node) bool {
	// Don't remove statements that can validly be used before they appear.
	return !ast.IsFunctionDeclaration(s) && !b.isPurelyTypeDeclaration(s) && !(ast.IsVariableStatement(s) && ast.GetCombinedNodeFlags(s)&ast.NodeFlagsBlockScoped == 0 &&
		core.Some(s.AsVariableStatement().DeclarationList.AsVariableDeclarationList().Declarations.Nodes, func(d *ast.Node) bool {
			return d.AsVariableDeclaration().Initializer == nil
		}))
}

func (b *Binder) isPurelyTypeDeclaration(s *ast.Node) bool {
	switch s.Kind {
	case ast.KindInterfaceDeclaration, ast.KindTypeAliasDeclaration:
		return true
	case ast.KindModuleDeclaration:
		return ast.GetModuleInstanceState(s) != ast.ModuleInstanceStateInstantiated
	case ast.KindEnumDeclaration:
		return !isEnumDeclarationWithPreservedEmit(s, b.options)
	default:
		return false
	}
}

func (b *Binder) setContinueTarget(node *ast.Node, target *ast.FlowLabel) *ast.FlowLabel {
	label := b.activeLabelList
	for label != nil && node.Parent.Kind == ast.KindLabeledStatement {
		label.continueTarget = target
		label = label.next
		node = node.Parent
	}
	return target
}

func (b *Binder) doWithConditionalBranches(action func(value *ast.Node) bool, value *ast.Node, trueTarget *ast.FlowLabel, falseTarget *ast.FlowLabel) {
	savedTrueTarget := b.currentTrueTarget
	savedFalseTarget := b.currentFalseTarget
	b.currentTrueTarget = trueTarget
	b.currentFalseTarget = falseTarget
	action(value)
	b.currentTrueTarget = savedTrueTarget
	b.currentFalseTarget = savedFalseTarget
}

func (b *Binder) bindCondition(node *ast.Node, trueTarget *ast.FlowLabel, falseTarget *ast.FlowLabel) {
	b.doWithConditionalBranches(b.bind, node, trueTarget, falseTarget)
	if node == nil || !isLogicalAssignmentExpression(node) && !ast.IsLogicalExpression(node) && !(ast.IsOptionalChain(node) && ast.IsOutermostOptionalChain(node)) {
		b.addAntecedent(trueTarget, b.createFlowCondition(ast.FlowFlagsTrueCondition, b.currentFlow, node))
		b.addAntecedent(falseTarget, b.createFlowCondition(ast.FlowFlagsFalseCondition, b.currentFlow, node))
	}
}

func (b *Binder) bindIterativeStatement(node *ast.Node, breakTarget *ast.FlowLabel, continueTarget *ast.FlowLabel) {
	saveBreakTarget := b.currentBreakTarget
	saveContinueTarget := b.currentContinueTarget
	b.currentBreakTarget = breakTarget
	b.currentContinueTarget = continueTarget
	b.bind(node)
	b.currentBreakTarget = saveBreakTarget
	b.currentContinueTarget = saveContinueTarget
}

func isLogicalAssignmentExpression(node *ast.Node) bool {
	return ast.IsLogicalOrCoalescingAssignmentExpression(ast.SkipParentheses(node))
}

func (b *Binder) bindAssignmentTargetFlow(node *ast.Node) {
	switch node.Kind {
	case ast.KindArrayLiteralExpression:
		for _, e := range node.AsArrayLiteralExpression().Elements.Nodes {
			if e.Kind == ast.KindSpreadElement {
				b.bindAssignmentTargetFlow(e.AsSpreadElement().Expression)
			} else {
				b.bindDestructuringTargetFlow(e)
			}
		}
	case ast.KindObjectLiteralExpression:
		for _, p := range node.AsObjectLiteralExpression().Properties.Nodes {
			switch p.Kind {
			case ast.KindPropertyAssignment:
				b.bindDestructuringTargetFlow(p.AsPropertyAssignment().Initializer)
			case ast.KindShorthandPropertyAssignment:
				b.bindAssignmentTargetFlow(p.AsShorthandPropertyAssignment().Name())
			case ast.KindSpreadAssignment:
				b.bindAssignmentTargetFlow(p.AsSpreadAssignment().Expression)
			}
		}
	default:
		if isNarrowableReference(node) {
			b.currentFlow = b.createFlowMutation(ast.FlowFlagsAssignment, b.currentFlow, node)
		}
	}
}

func (b *Binder) bindDestructuringTargetFlow(node *ast.Node) {
	if ast.IsBinaryExpression(node) && node.AsBinaryExpression().OperatorToken.Kind == ast.KindEqualsToken {
		b.bindAssignmentTargetFlow(node.AsBinaryExpression().Left)
	} else {
		b.bindAssignmentTargetFlow(node)
	}
}

func (b *Binder) bindWhileStatement(node *ast.Node) {
	stmt := node.AsWhileStatement()
	preWhileLabel := b.setContinueTarget(node, b.createLoopLabel())
	preBodyLabel := b.createBranchLabel()
	postWhileLabel := b.createBranchLabel()
	topFlow := b.currentFlow
	b.currentFlow = preWhileLabel
	b.bindCondition(stmt.Expression, preBodyLabel, postWhileLabel)
	b.currentFlow = b.finishFlowLabel(preBodyLabel)
	b.bindIterativeStatement(stmt.Statement, postWhileLabel, preWhileLabel)
	b.addAntecedent(preWhileLabel, b.currentFlow)
	b.addAntecedent(preWhileLabel, topFlow)
	b.currentFlow = b.finishFlowLabel(postWhileLabel)
}

func (b *Binder) bindDoStatement(node *ast.Node) {
	stmt := node.AsDoStatement()
	preDoLabel := b.createLoopLabel()
	preConditionLabel := b.setContinueTarget(node, b.createBranchLabel())
	postDoLabel := b.createBranchLabel()
	topFlow := b.currentFlow
	b.currentFlow = preDoLabel
	b.bindIterativeStatement(stmt.Statement, postDoLabel, preConditionLabel)
	b.addAntecedent(preConditionLabel, b.currentFlow)
	b.currentFlow = b.finishFlowLabel(preConditionLabel)
	b.bindCondition(stmt.Expression, preDoLabel, postDoLabel)
	b.addAntecedent(preDoLabel, topFlow)
	b.currentFlow = b.finishFlowLabel(postDoLabel)
}

func (b *Binder) bindForStatement(node *ast.Node) {
	stmt := node.AsForStatement()
	preLoopLabel := b.setContinueTarget(node, b.createLoopLabel())
	preBodyLabel := b.createBranchLabel()
	postLoopLabel := b.createBranchLabel()
	b.bind(stmt.Initializer)
	topFlow := b.currentFlow
	b.currentFlow = preLoopLabel
	b.bindCondition(stmt.Condition, preBodyLabel, postLoopLabel)
	b.currentFlow = b.finishFlowLabel(preBodyLabel)
	b.bindIterativeStatement(stmt.Statement, postLoopLabel, preLoopLabel)
	b.bind(stmt.Incrementor)
	b.addAntecedent(preLoopLabel, b.currentFlow)
	b.addAntecedent(preLoopLabel, topFlow)
	b.currentFlow = b.finishFlowLabel(postLoopLabel)
}

func (b *Binder) bindForInOrForOfStatement(node *ast.Node) {
	stmt := node.AsForInOrOfStatement()
	preLoopLabel := b.setContinueTarget(node, b.createLoopLabel())
	postLoopLabel := b.createBranchLabel()
	b.bind(stmt.Expression)
	topFlow := b.currentFlow
	b.currentFlow = preLoopLabel
	if node.Kind == ast.KindForOfStatement {
		b.bind(stmt.AwaitModifier)
	}
	b.addAntecedent(postLoopLabel, b.currentFlow)
	b.bind(stmt.Initializer)
	if stmt.Initializer.Kind != ast.KindVariableDeclarationList {
		b.bindAssignmentTargetFlow(stmt.Initializer)
	}
	b.bindIterativeStatement(stmt.Statement, postLoopLabel, preLoopLabel)
	b.addAntecedent(preLoopLabel, b.currentFlow)
	b.addAntecedent(preLoopLabel, topFlow)
	b.currentFlow = b.finishFlowLabel(postLoopLabel)
}

func (b *Binder) bindIfStatement(node *ast.Node) {
	stmt := node.AsIfStatement()
	thenLabel := b.createBranchLabel()
	elseLabel := b.createBranchLabel()
	postIfLabel := b.createBranchLabel()
	b.bindCondition(stmt.Expression, thenLabel, elseLabel)
	b.currentFlow = b.finishFlowLabel(thenLabel)
	b.bind(stmt.ThenStatement)
	b.addAntecedent(postIfLabel, b.currentFlow)
	b.currentFlow = b.finishFlowLabel(elseLabel)
	b.bind(stmt.ElseStatement)
	b.addAntecedent(postIfLabel, b.currentFlow)
	b.currentFlow = b.finishFlowLabel(postIfLabel)
}

func (b *Binder) bindReturnStatement(node *ast.Node) {
	b.bind(node.AsReturnStatement().Expression)
	if b.currentReturnTarget != nil {
		b.addAntecedent(b.currentReturnTarget, b.currentFlow)
	}
	b.currentFlow = &b.unreachableFlow
	b.hasExplicitReturn = true
	b.hasFlowEffects = true
}

func (b *Binder) bindThrowStatement(node *ast.Node) {
	b.bind(node.AsThrowStatement().Expression)
	b.currentFlow = &b.unreachableFlow
	b.hasFlowEffects = true
}

func (b *Binder) bindBreakStatement(node *ast.Node) {
	b.bindBreakOrContinueStatement(node.AsBreakStatement().Label, b.currentBreakTarget, (*ActiveLabel).BreakTarget)
}

func (b *Binder) bindContinueStatement(node *ast.Node) {
	b.bindBreakOrContinueStatement(node.AsContinueStatement().Label, b.currentContinueTarget, (*ActiveLabel).ContinueTarget)
}

func (b *Binder) bindBreakOrContinueStatement(label *ast.Node, currentTarget *ast.FlowNode, getTarget func(*ActiveLabel) *ast.FlowNode) {
	b.bind(label)
	if label != nil {
		activeLabel := b.findActiveLabel(label.AsIdentifier().Text)
		if activeLabel != nil {
			activeLabel.referenced = true
			b.bindBreakOrContinueFlow(getTarget(activeLabel))
		}
	} else {
		b.bindBreakOrContinueFlow(currentTarget)
	}
}

func (b *Binder) findActiveLabel(name string) *ActiveLabel {
	for label := b.activeLabelList; label != nil; label = label.next {
		if label.name == name {
			return label
		}
	}
	return nil
}

func (b *Binder) bindBreakOrContinueFlow(flowLabel *ast.FlowLabel) {
	if flowLabel != nil {
		b.addAntecedent(flowLabel, b.currentFlow)
		b.currentFlow = &b.unreachableFlow
		b.hasFlowEffects = true
	}
}

func (b *Binder) bindTryStatement(node *ast.Node) {
	// We conservatively assume that *any* code in the try block can cause an exception, but we only need
	// to track code that causes mutations (because only mutations widen the possible control flow type of
	// a variable). The exceptionLabel is the target label for control flows that result from exceptions.
	// We add all mutation flow nodes as antecedents of this label such that we can analyze them as possible
	// antecedents of the start of catch or finally blocks. Furthermore, we add the current control flow to
	// represent exceptions that occur before any mutations.
	stmt := node.AsTryStatement()
	saveReturnTarget := b.currentReturnTarget
	saveExceptionTarget := b.currentExceptionTarget
	normalExitLabel := b.createBranchLabel()
	returnLabel := b.createBranchLabel()
	exceptionLabel := b.createBranchLabel()
	if stmt.FinallyBlock != nil {
		b.currentReturnTarget = returnLabel
	}
	b.addAntecedent(exceptionLabel, b.currentFlow)
	b.currentExceptionTarget = exceptionLabel
	b.bind(stmt.TryBlock)
	b.addAntecedent(normalExitLabel, b.currentFlow)
	if stmt.CatchClause != nil {
		// Start of catch clause is the target of exceptions from try block.
		b.currentFlow = b.finishFlowLabel(exceptionLabel)
		// The currentExceptionTarget now represents control flows from exceptions in the catch clause.
		// Effectively, in a try-catch-finally, if an exception occurs in the try block, the catch block
		// acts like a second try block.
		exceptionLabel = b.createBranchLabel()
		b.addAntecedent(exceptionLabel, b.currentFlow)
		b.currentExceptionTarget = exceptionLabel
		b.bind(stmt.CatchClause)
		b.addAntecedent(normalExitLabel, b.currentFlow)
	}
	b.currentReturnTarget = saveReturnTarget
	b.currentExceptionTarget = saveExceptionTarget
	if stmt.FinallyBlock != nil {
		// Possible ways control can reach the finally block:
		// 1) Normal completion of try block of a try-finally or try-catch-finally
		// 2) Normal completion of catch block (following exception in try block) of a try-catch-finally
		// 3) Return in try or catch block of a try-finally or try-catch-finally
		// 4) Exception in try block of a try-finally
		// 5) Exception in catch block of a try-catch-finally
		// When analyzing a control flow graph that starts inside a finally block we want to consider all
		// five possibilities above. However, when analyzing a control flow graph that starts outside (past)
		// the finally block, we only want to consider the first two (if we're past a finally block then it
		// must have completed normally). Likewise, when analyzing a control flow graph from return statements
		// in try or catch blocks in an IIFE, we only want to consider the third. To make this possible, we
		// inject a ReduceLabel node into the control flow graph. This node contains an alternate reduced
		// set of antecedents for the pre-finally label. As control flow analysis passes by a ReduceLabel
		// node, the pre-finally label is temporarily switched to the reduced antecedent set.
		finallyLabel := b.createBranchLabel()
		finallyLabel.Antecedents = b.combineFlowLists(normalExitLabel.Antecedents, b.combineFlowLists(exceptionLabel.Antecedents, returnLabel.Antecedents))
		b.currentFlow = finallyLabel
		b.bind(stmt.FinallyBlock)
		if b.currentFlow.Flags&ast.FlowFlagsUnreachable != 0 {
			// If the end of the finally block is unreachable, the end of the entire try statement is unreachable.
			b.currentFlow = &b.unreachableFlow
		} else {
			// If we have an IIFE return target and return statements in the try or catch blocks, add a control
			// flow that goes back through the finally block and back through only the return statements.
			if b.currentReturnTarget != nil && returnLabel.Antecedents != nil {
				b.addAntecedent(b.currentReturnTarget, b.createReduceLabel(finallyLabel, returnLabel.Antecedents, b.currentFlow))
			}
			// If we have an outer exception target (i.e. a containing try-finally or try-catch-finally), add a
			// control flow that goes back through the finally blok and back through each possible exception source.
			if b.currentExceptionTarget != nil && exceptionLabel.Antecedents != nil {
				b.addAntecedent(b.currentExceptionTarget, b.createReduceLabel(finallyLabel, exceptionLabel.Antecedents, b.currentFlow))
			}
			// If the end of the finally block is reachable, but the end of the try and catch blocks are not,
			// convert the current flow to unreachable. For example, 'try { return 1; } finally { ... }' should
			// result in an unreachable current control flow.
			if normalExitLabel.Antecedents != nil {
				b.currentFlow = b.createReduceLabel(finallyLabel, normalExitLabel.Antecedents, b.currentFlow)
			} else {
				b.currentFlow = &b.unreachableFlow
			}
		}
	} else {
		b.currentFlow = b.finishFlowLabel(normalExitLabel)
	}
}

func (b *Binder) bindSwitchStatement(node *ast.Node) {
	stmt := node.AsSwitchStatement()
	postSwitchLabel := b.createBranchLabel()
	b.bind(stmt.Expression)
	saveBreakTarget := b.currentBreakTarget
	savePreSwitchCaseFlow := b.preSwitchCaseFlow
	b.currentBreakTarget = postSwitchLabel
	b.preSwitchCaseFlow = b.currentFlow
	b.bind(stmt.CaseBlock)
	b.addAntecedent(postSwitchLabel, b.currentFlow)
	hasDefault := core.Some(stmt.CaseBlock.AsCaseBlock().Clauses.Nodes, func(c *ast.Node) bool {
		return c.Kind == ast.KindDefaultClause
	})
	if !hasDefault {
		b.addAntecedent(postSwitchLabel, b.createFlowSwitchClause(b.preSwitchCaseFlow, node, 0, 0))
	}
	b.currentBreakTarget = saveBreakTarget
	b.preSwitchCaseFlow = savePreSwitchCaseFlow
	b.currentFlow = b.finishFlowLabel(postSwitchLabel)
}

func (b *Binder) bindCaseBlock(node *ast.Node) {
	switchStatement := node.Parent
	clauses := node.AsCaseBlock().Clauses.Nodes
	isNarrowingSwitch := switchStatement.Expression().Kind == ast.KindTrueKeyword || isNarrowingExpression(switchStatement.Expression())
	var fallthroughFlow *ast.FlowNode = &b.unreachableFlow
	for i := 0; i < len(clauses); i++ {
		clauseStart := i
		for len(clauses[i].AsCaseOrDefaultClause().Statements.Nodes) == 0 && i+1 < len(clauses) {
			if fallthroughFlow == &b.unreachableFlow {
				b.currentFlow = b.preSwitchCaseFlow
			}
			b.bind(clauses[i])
			i++
		}
		preCaseLabel := b.createBranchLabel()
		preCaseFlow := b.preSwitchCaseFlow
		if isNarrowingSwitch {
			preCaseFlow = b.createFlowSwitchClause(b.preSwitchCaseFlow, switchStatement, clauseStart, i+1)
		}
		b.addAntecedent(preCaseLabel, preCaseFlow)
		b.addAntecedent(preCaseLabel, fallthroughFlow)
		b.currentFlow = b.finishFlowLabel(preCaseLabel)
		clause := clauses[i]
		b.bind(clause)
		fallthroughFlow = b.currentFlow
		if b.currentFlow.Flags&ast.FlowFlagsUnreachable == 0 && i != len(clauses)-1 && b.options.NoFallthroughCasesInSwitch == core.TSTrue {
			clause.AsCaseOrDefaultClause().FallthroughFlowNode = b.currentFlow
		}
	}
}

func (b *Binder) bindCaseOrDefaultClause(node *ast.Node) {
	clause := node.AsCaseOrDefaultClause()
	if clause.Expression != nil {
		saveCurrentFlow := b.currentFlow
		b.currentFlow = b.preSwitchCaseFlow
		b.bind(clause.Expression)
		b.currentFlow = saveCurrentFlow
	}
	b.bindEach(clause.Statements.Nodes)
}

func (b *Binder) bindExpressionStatement(node *ast.Node) {
	stmt := node.AsExpressionStatement()
	b.bind(stmt.Expression)
	b.maybeBindExpressionFlowIfCall(stmt.Expression)
}

func (b *Binder) maybeBindExpressionFlowIfCall(node *ast.Node) {
	// A top level or comma expression call expression with a dotted function name and at least one argument
	// is potentially an assertion and is therefore included in the control flow.
	if ast.IsCallExpression(node) {
		if node.Expression().Kind != ast.KindSuperKeyword && ast.IsDottedName(node.Expression()) {
			b.currentFlow = b.createFlowCall(b.currentFlow, node)
		}
	}
}

func (b *Binder) bindLabeledStatement(node *ast.Node) {
	stmt := node.AsLabeledStatement()
	postStatementLabel := b.createBranchLabel()
	b.activeLabelList = &ActiveLabel{
		next:           b.activeLabelList,
		name:           stmt.Label.AsIdentifier().Text,
		breakTarget:    postStatementLabel,
		continueTarget: nil,
		referenced:     false,
	}
	b.bind(stmt.Label)
	b.bind(stmt.Statement)
	if !b.activeLabelList.referenced && b.options.AllowUnusedLabels != core.TSTrue {
		b.errorOrSuggestionOnNode(unusedLabelIsError(b.options), stmt.Label, diagnostics.Unused_label)
	}
	b.activeLabelList = b.activeLabelList.next
	b.addAntecedent(postStatementLabel, b.currentFlow)
	b.currentFlow = b.finishFlowLabel(postStatementLabel)
}

func (b *Binder) bindPrefixUnaryExpressionFlow(node *ast.Node) {
	expr := node.AsPrefixUnaryExpression()
	if expr.Operator == ast.KindExclamationToken {
		saveTrueTarget := b.currentTrueTarget
		b.currentTrueTarget = b.currentFalseTarget
		b.currentFalseTarget = saveTrueTarget
		b.bindEachChild(node)
		b.currentFalseTarget = b.currentTrueTarget
		b.currentTrueTarget = saveTrueTarget
	} else {
		b.bindEachChild(node)
		if expr.Operator == ast.KindPlusPlusToken || expr.Operator == ast.KindMinusMinusToken {
			b.bindAssignmentTargetFlow(expr.Operand)
		}
	}
}

func (b *Binder) bindPostfixUnaryExpressionFlow(node *ast.Node) {
	expr := node.AsPostfixUnaryExpression()
	b.bindEachChild(node)
	if expr.Operator == ast.KindPlusPlusToken || expr.Operator == ast.KindMinusMinusToken {
		b.bindAssignmentTargetFlow(expr.Operand)
	}
}

func (b *Binder) bindDestructuringAssignmentFlow(node *ast.Node) {
	expr := node.AsBinaryExpression()
	if b.inAssignmentPattern {
		b.inAssignmentPattern = false
		b.bind(expr.OperatorToken)
		b.bind(expr.Right)
		b.inAssignmentPattern = true
		b.bind(expr.Left)
	} else {
		b.inAssignmentPattern = true
		b.bind(expr.Left)
		b.inAssignmentPattern = false
		b.bind(expr.OperatorToken)
		b.bind(expr.Right)
	}
	b.bindAssignmentTargetFlow(expr.Left)
}

func (b *Binder) bindBinaryExpressionFlow(node *ast.Node) {
	expr := node.AsBinaryExpression()
	operator := expr.OperatorToken.Kind
	if ast.IsLogicalOrCoalescingBinaryOperator(operator) || ast.IsLogicalOrCoalescingAssignmentOperator(operator) {
		if isTopLevelLogicalExpression(node) {
			postExpressionLabel := b.createBranchLabel()
			saveCurrentFlow := b.currentFlow
			saveHasFlowEffects := b.hasFlowEffects
			b.hasFlowEffects = false
			b.bindLogicalLikeExpression(node, postExpressionLabel, postExpressionLabel)
			if b.hasFlowEffects {
				b.currentFlow = b.finishFlowLabel(postExpressionLabel)
			} else {
				b.currentFlow = saveCurrentFlow
			}
			b.hasFlowEffects = b.hasFlowEffects || saveHasFlowEffects
			b.currentFlow = b.finishFlowLabel(postExpressionLabel)
		} else {
			b.bindLogicalLikeExpression(node, b.currentTrueTarget, b.currentFalseTarget)
		}
	} else {
		b.bind(expr.Left)
		if operator == ast.KindCommaToken {
			b.maybeBindExpressionFlowIfCall(node)
		}
		b.bind(expr.OperatorToken)
		b.bind(expr.Right)
		if operator == ast.KindCommaToken {
			b.maybeBindExpressionFlowIfCall(node)
		}
		if ast.IsAssignmentOperator(operator) && !ast.IsAssignmentTarget(node) {
			b.bindAssignmentTargetFlow(expr.Left)
			if operator == ast.KindEqualsToken && expr.Left.Kind == ast.KindElementAccessExpression {
				elementAccess := expr.Left.AsElementAccessExpression()
				if isNarrowableOperand(elementAccess.Expression) {
					b.currentFlow = b.createFlowMutation(ast.FlowFlagsArrayMutation, b.currentFlow, node)
				}
			}
		}
	}
}

func (b *Binder) bindLogicalLikeExpression(node *ast.Node, trueTarget *ast.FlowLabel, falseTarget *ast.FlowLabel) {
	expr := node.AsBinaryExpression()
	preRightLabel := b.createBranchLabel()
	if expr.OperatorToken.Kind == ast.KindAmpersandAmpersandToken || expr.OperatorToken.Kind == ast.KindAmpersandAmpersandEqualsToken {
		b.bindCondition(expr.Left, preRightLabel, falseTarget)
	} else {
		b.bindCondition(expr.Left, trueTarget, preRightLabel)
	}
	b.currentFlow = b.finishFlowLabel(preRightLabel)
	b.bind(expr.OperatorToken)
	if ast.IsLogicalOrCoalescingAssignmentOperator(expr.OperatorToken.Kind) {
		b.doWithConditionalBranches(b.bind, expr.Right, trueTarget, falseTarget)
		b.bindAssignmentTargetFlow(expr.Left)
		b.addAntecedent(trueTarget, b.createFlowCondition(ast.FlowFlagsTrueCondition, b.currentFlow, node))
		b.addAntecedent(falseTarget, b.createFlowCondition(ast.FlowFlagsFalseCondition, b.currentFlow, node))
	} else {
		b.bindCondition(expr.Right, trueTarget, falseTarget)
	}
}

func (b *Binder) bindDeleteExpressionFlow(node *ast.Node) {
	expr := node.AsDeleteExpression()
	b.bindEachChild(node)
	if expr.Expression.Kind == ast.KindPropertyAccessExpression {
		b.bindAssignmentTargetFlow(expr.Expression)
	}
}

func (b *Binder) bindConditionalExpressionFlow(node *ast.Node) {
	expr := node.AsConditionalExpression()
	trueLabel := b.createBranchLabel()
	falseLabel := b.createBranchLabel()
	postExpressionLabel := b.createBranchLabel()
	saveCurrentFlow := b.currentFlow
	saveHasFlowEffects := b.hasFlowEffects
	b.hasFlowEffects = false
	b.bindCondition(expr.Condition, trueLabel, falseLabel)
	b.currentFlow = b.finishFlowLabel(trueLabel)
	b.bind(expr.QuestionToken)
	b.bind(expr.WhenTrue)
	b.addAntecedent(postExpressionLabel, b.currentFlow)
	b.currentFlow = b.finishFlowLabel(falseLabel)
	b.bind(expr.ColonToken)
	b.bind(expr.WhenFalse)
	b.addAntecedent(postExpressionLabel, b.currentFlow)
	if b.hasFlowEffects {
		b.currentFlow = b.finishFlowLabel(postExpressionLabel)
	} else {
		b.currentFlow = saveCurrentFlow
	}
	b.hasFlowEffects = b.hasFlowEffects || saveHasFlowEffects
}

func (b *Binder) bindVariableDeclarationFlow(node *ast.Node) {
	b.bindEachChild(node)
	if node.AsVariableDeclaration().Initializer != nil || ast.IsForInOrOfStatement(node.Parent.Parent) {
		b.bindInitializedVariableFlow(node)
	}
}

func (b *Binder) bindInitializedVariableFlow(node *ast.Node) {
	var name *ast.Node
	switch node.Kind {
	case ast.KindVariableDeclaration:
		name = node.AsVariableDeclaration().Name()
	case ast.KindBindingElement:
		name = node.AsBindingElement().Name()
	}
	if name != nil && ast.IsBindingPattern(name) {
		for _, child := range name.AsBindingPattern().Elements.Nodes {
			b.bindInitializedVariableFlow(child)
		}
	} else {
		b.currentFlow = b.createFlowMutation(ast.FlowFlagsAssignment, b.currentFlow, node)
	}
}

func (b *Binder) bindAccessExpressionFlow(node *ast.Node) {
	if ast.IsOptionalChain(node) {
		b.bindOptionalChainFlow(node)
	} else {
		b.bindEachChild(node)
	}
}

func (b *Binder) bindOptionalChainFlow(node *ast.Node) {
	if isTopLevelLogicalExpression(node) {
		postExpressionLabel := b.createBranchLabel()
		saveCurrentFlow := b.currentFlow
		saveHasFlowEffects := b.hasFlowEffects
		b.bindOptionalChain(node, postExpressionLabel, postExpressionLabel)
		if b.hasFlowEffects {
			b.currentFlow = b.finishFlowLabel(postExpressionLabel)
		} else {
			b.currentFlow = saveCurrentFlow
		}
		b.hasFlowEffects = b.hasFlowEffects || saveHasFlowEffects
	} else {
		b.bindOptionalChain(node, b.currentTrueTarget, b.currentFalseTarget)
	}
}

func (b *Binder) bindOptionalChain(node *ast.Node, trueTarget *ast.FlowLabel, falseTarget *ast.FlowLabel) {
	// For an optional chain, we emulate the behavior of a logical expression:
	//
	// a?.b         -> a && a.b
	// a?.b.c       -> a && a.b.c
	// a?.b?.c      -> a && a.b && a.b.c
	// a?.[x = 1]   -> a && a[x = 1]
	//
	// To do this we descend through the chain until we reach the root of a chain (the expression with a `?.`)
	// and build it's CFA graph as if it were the first condition (`a && ...`). Then we bind the rest
	// of the node as part of the "true" branch, and continue to do so as we ascend back up to the outermost
	// chain node. We then treat the entire node as the right side of the expression.
	var preChainLabel *ast.FlowLabel
	if ast.IsOptionalChainRoot(node) {
		preChainLabel = b.createBranchLabel()
	}
	b.bindOptionalExpression(node.Expression(), core.IfElse(preChainLabel != nil, preChainLabel, trueTarget), falseTarget)
	if preChainLabel != nil {
		b.currentFlow = b.finishFlowLabel(preChainLabel)
	}
	b.doWithConditionalBranches(b.bindOptionalChainRest, node, trueTarget, falseTarget)
	if ast.IsOutermostOptionalChain(node) {
		b.addAntecedent(trueTarget, b.createFlowCondition(ast.FlowFlagsTrueCondition, b.currentFlow, node))
		b.addAntecedent(falseTarget, b.createFlowCondition(ast.FlowFlagsFalseCondition, b.currentFlow, node))
	}
}

func (b *Binder) bindOptionalExpression(node *ast.Node, trueTarget *ast.FlowLabel, falseTarget *ast.FlowLabel) {
	b.doWithConditionalBranches(b.bind, node, trueTarget, falseTarget)
	if !ast.IsOptionalChain(node) || ast.IsOutermostOptionalChain(node) {
		b.addAntecedent(trueTarget, b.createFlowCondition(ast.FlowFlagsTrueCondition, b.currentFlow, node))
		b.addAntecedent(falseTarget, b.createFlowCondition(ast.FlowFlagsFalseCondition, b.currentFlow, node))
	}
}

func (b *Binder) bindOptionalChainRest(node *ast.Node) bool {
	switch node.Kind {
	case ast.KindPropertyAccessExpression:
		b.bind(node.AsPropertyAccessExpression().QuestionDotToken)
		b.bind(node.AsPropertyAccessExpression().Name())
	case ast.KindElementAccessExpression:
		b.bind(node.AsElementAccessExpression().QuestionDotToken)
		b.bind(node.AsElementAccessExpression().ArgumentExpression)
	case ast.KindCallExpression:
		b.bind(node.AsCallExpression().QuestionDotToken)
		b.bindNodeList(node.AsCallExpression().TypeArguments)
		b.bindEach(node.AsCallExpression().Arguments.Nodes)
	}
	return false
}

func (b *Binder) bindCallExpressionFlow(node *ast.Node) {
	call := node.AsCallExpression()
	if ast.IsOptionalChain(node) {
		b.bindOptionalChainFlow(node)
	} else {
		// If the target of the call expression is a function expression or arrow function we have
		// an immediately invoked function expression (IIFE). Initialize the flowNode property to
		// the current control flow (which includes evaluation of the IIFE arguments).
		expr := ast.SkipParentheses(call.Expression)
		if expr.Kind == ast.KindFunctionExpression || expr.Kind == ast.KindArrowFunction {
			b.bindNodeList(call.TypeArguments)
			b.bindEach(call.Arguments.Nodes)
			b.bind(call.Expression)
		} else {
			b.bindEachChild(node)
			if call.Expression.Kind == ast.KindSuperKeyword {
				b.currentFlow = b.createFlowCall(b.currentFlow, node)
			}
		}
	}
	if ast.IsPropertyAccessExpression(call.Expression) {
		access := call.Expression.AsPropertyAccessExpression()
		if ast.IsIdentifier(access.Name()) && isNarrowableOperand(access.Expression) && ast.IsPushOrUnshiftIdentifier(access.Name()) {
			b.currentFlow = b.createFlowMutation(ast.FlowFlagsArrayMutation, b.currentFlow, node)
		}
	}
}

func (b *Binder) bindNonNullExpressionFlow(node *ast.Node) {
	if ast.IsOptionalChain(node) {
		b.bindOptionalChainFlow(node)
	} else {
		b.bindEachChild(node)
	}
}

func (b *Binder) bindBindingElementFlow(node *ast.Node) {
	// When evaluating a binding pattern, the initializer is evaluated before the binding pattern, per:
	// - https://tc39.es/ecma262/#sec-destructuring-binding-patterns-runtime-semantics-iteratorbindinginitialization
	//   - `BindingElement: BindingPattern Initializer?`
	// - https://tc39.es/ecma262/#sec-runtime-semantics-keyedbindinginitialization
	//   - `BindingElement: BindingPattern Initializer?`
	elem := node.AsBindingElement()
	b.bind(elem.DotDotDotToken)
	b.bind(elem.PropertyName)
	b.bindInitializer(elem.Initializer)
	b.bind(elem.Name())
}

func (b *Binder) bindParameterFlow(node *ast.Node) {
	param := node.AsParameterDeclaration()
	b.bindModifiers(param.Modifiers())
	b.bind(param.DotDotDotToken)
	b.bind(param.QuestionToken)
	b.bind(param.Type)
	b.bindInitializer(param.Initializer)
	b.bind(param.Name())
}

// a BindingElement/Parameter does not have side effects if initializers are not evaluated and used. (see GH#49759)
func (b *Binder) bindInitializer(node *ast.Node) {
	if node == nil {
		return
	}
	entryFlow := b.currentFlow
	b.bind(node)
	if entryFlow == &b.unreachableFlow || entryFlow == b.currentFlow {
		return
	}
	exitFlow := b.createBranchLabel()
	b.addAntecedent(exitFlow, entryFlow)
	b.addAntecedent(exitFlow, b.currentFlow)
	b.currentFlow = b.finishFlowLabel(exitFlow)
}

func isEnumDeclarationWithPreservedEmit(node *ast.Node, options *core.CompilerOptions) bool {
	return node.Kind == ast.KindEnumDeclaration && (!ast.IsEnumConst(node) || options.ShouldPreserveConstEnums())
}

func setFlowNode(node *ast.Node, flowNode *ast.FlowNode) {
	data := node.FlowNodeData()
	if data != nil {
		data.FlowNode = flowNode
	}
}

func setReturnFlowNode(node *ast.Node, returnFlowNode *ast.FlowNode) {
	switch node.Kind {
	case ast.KindConstructor:
		node.AsConstructorDeclaration().ReturnFlowNode = returnFlowNode
	case ast.KindFunctionDeclaration:
		node.AsFunctionDeclaration().ReturnFlowNode = returnFlowNode
	case ast.KindFunctionExpression:
		node.AsFunctionExpression().ReturnFlowNode = returnFlowNode
	case ast.KindClassStaticBlockDeclaration:
		node.AsClassStaticBlockDeclaration().ReturnFlowNode = returnFlowNode
	}
}

func isGeneratorFunctionExpression(node *ast.Node) bool {
	return ast.IsFunctionExpression(node) && node.AsFunctionExpression().AsteriskToken != nil
}

func (b *Binder) addToContainerChain(next *ast.Node) {
	if b.lastContainer != nil {
		b.lastContainer.LocalsContainerData().NextContainer = next
	}
	b.lastContainer = next
}

func (b *Binder) addDeclarationToSymbol(symbol *ast.Symbol, node *ast.Node, symbolFlags ast.SymbolFlags) {
	symbol.Flags |= symbolFlags
	node.DeclarationData().Symbol = symbol
	if symbol.Declarations == nil {
		symbol.Declarations = b.newSingleDeclaration(node)
	} else {
		symbol.Declarations = core.AppendIfUnique(symbol.Declarations, node)
	}
	// On merge of const enum module with class or function, reset const enum only flag (namespaces will already recalculate)
	if symbol.Flags&ast.SymbolFlagsConstEnumOnlyModule != 0 && symbol.Flags&(ast.SymbolFlagsFunction|ast.SymbolFlagsClass|ast.SymbolFlagsRegularEnum) != 0 {
		symbol.Flags &^= ast.SymbolFlagsConstEnumOnlyModule
	}
	if symbolFlags&ast.SymbolFlagsValue != 0 {
		SetValueDeclaration(symbol, node)
	}
}

func SetValueDeclaration(symbol *ast.Symbol, node *ast.Node) {
	valueDeclaration := symbol.ValueDeclaration
	if valueDeclaration == nil ||
		isAssignmentDeclaration(valueDeclaration) && !isAssignmentDeclaration(node) ||
		valueDeclaration.Kind != node.Kind && isEffectiveModuleDeclaration(valueDeclaration) {
		// Non-assignment declarations take precedence over assignment declarations and
		// non-namespace declarations take precedence over namespace declarations.
		symbol.ValueDeclaration = node
	}
}

/**
 * Declares a Symbol for the node and adds it to symbols. Reports errors for conflicting identifier names.
 * @param symbolTable - The symbol table which node will be added to.
 * @param parent - node's parent declaration.
 * @param node - The declaration to be added to the symbol table
 * @param includes - The SymbolFlags that node has in addition to its declaration type (eg: export, ambient, etc.)
 * @param excludes - The flags which node cannot be declared alongside in a symbol table. Used to report forbidden declarations.
 */

func GetContainerFlags(node *ast.Node) ContainerFlags {
	switch node.Kind {
	case ast.KindClassExpression, ast.KindClassDeclaration, ast.KindEnumDeclaration, ast.KindObjectLiteralExpression, ast.KindTypeLiteral,
		ast.KindJSDocTypeLiteral, ast.KindJsxAttributes:
		return ContainerFlagsIsContainer
	case ast.KindInterfaceDeclaration:
		return ContainerFlagsIsContainer | ContainerFlagsIsInterface
	case ast.KindModuleDeclaration, ast.KindTypeAliasDeclaration, ast.KindMappedType, ast.KindIndexSignature:
		return ContainerFlagsIsContainer | ContainerFlagsHasLocals
	case ast.KindSourceFile:
		return ContainerFlagsIsContainer | ContainerFlagsIsControlFlowContainer | ContainerFlagsHasLocals
	case ast.KindGetAccessor, ast.KindSetAccessor, ast.KindMethodDeclaration:
		if ast.IsObjectLiteralOrClassExpressionMethodOrAccessor(node) {
			return ContainerFlagsIsContainer | ContainerFlagsIsControlFlowContainer | ContainerFlagsHasLocals | ContainerFlagsIsFunctionLike | ContainerFlagsIsObjectLiteralOrClassExpressionMethodOrAccessor
		}
		fallthrough
	case ast.KindConstructor, ast.KindFunctionDeclaration, ast.KindMethodSignature, ast.KindCallSignature, ast.KindJSDocSignature,
		ast.KindFunctionType, ast.KindConstructSignature, ast.KindConstructorType, ast.KindClassStaticBlockDeclaration:
		return ContainerFlagsIsContainer | ContainerFlagsIsControlFlowContainer | ContainerFlagsHasLocals | ContainerFlagsIsFunctionLike
	case ast.KindFunctionExpression, ast.KindArrowFunction:
		return ContainerFlagsIsContainer | ContainerFlagsIsControlFlowContainer | ContainerFlagsHasLocals | ContainerFlagsIsFunctionLike | ContainerFlagsIsFunctionExpression
	case ast.KindModuleBlock:
		return ContainerFlagsIsControlFlowContainer
	case ast.KindPropertyDeclaration:
		if node.AsPropertyDeclaration().Initializer != nil {
			return ContainerFlagsIsControlFlowContainer
		} else {
			return ContainerFlagsNone
		}
	case ast.KindCatchClause, ast.KindForStatement, ast.KindForInStatement, ast.KindForOfStatement, ast.KindCaseBlock:
		return ContainerFlagsIsBlockScopedContainer | ContainerFlagsHasLocals
	case ast.KindBlock:
		if ast.IsFunctionLike(node.Parent) || ast.IsClassStaticBlockDeclaration(node.Parent) {
			return ContainerFlagsNone
		} else {
			return ContainerFlagsIsBlockScopedContainer | ContainerFlagsHasLocals
		}
	}
	return ContainerFlagsNone
}

func isNarrowingExpression(expr *ast.Node) bool {
	switch expr.Kind {
	case ast.KindIdentifier, ast.KindThisKeyword:
		return true
	case ast.KindPropertyAccessExpression, ast.KindElementAccessExpression:
		return containsNarrowableReference(expr)
	case ast.KindCallExpression:
		return hasNarrowableArgument(expr)
	case ast.KindParenthesizedExpression:
		// if isJSDocTypeAssertion(expr) {
		// 	return false
		// }
		return isNarrowingExpression(expr.AsParenthesizedExpression().Expression)
	case ast.KindNonNullExpression:
		return isNarrowingExpression(expr.AsNonNullExpression().Expression)
	case ast.KindBinaryExpression:
		return isNarrowingBinaryExpression(expr.AsBinaryExpression())
	case ast.KindPrefixUnaryExpression:
		return expr.AsPrefixUnaryExpression().Operator == ast.KindExclamationToken && isNarrowingExpression(expr.AsPrefixUnaryExpression().Operand)
	case ast.KindTypeOfExpression:
		return isNarrowingExpression(expr.AsTypeOfExpression().Expression)
	}
	return false
}

func containsNarrowableReference(expr *ast.Node) bool {
	if isNarrowableReference(expr) {
		return true
	}
	if expr.Flags&ast.NodeFlagsOptionalChain != 0 {
		switch expr.Kind {
		case ast.KindPropertyAccessExpression:
			return containsNarrowableReference(expr.AsPropertyAccessExpression().Expression)
		case ast.KindElementAccessExpression:
			return containsNarrowableReference(expr.AsElementAccessExpression().Expression)
		case ast.KindCallExpression:
			return containsNarrowableReference(expr.AsCallExpression().Expression)
		case ast.KindNonNullExpression:
			return containsNarrowableReference(expr.AsNonNullExpression().Expression)
		}
	}
	return false
}

func isNarrowableReference(node *ast.Node) bool {
	switch node.Kind {
	case ast.KindIdentifier, ast.KindThisKeyword, ast.KindSuperKeyword, ast.KindMetaProperty:
		return true
	case ast.KindPropertyAccessExpression:
		return isNarrowableReference(node.AsPropertyAccessExpression().Expression)
	case ast.KindParenthesizedExpression:
		return isNarrowableReference(node.AsParenthesizedExpression().Expression)
	case ast.KindNonNullExpression:
		return isNarrowableReference(node.AsNonNullExpression().Expression)
	case ast.KindElementAccessExpression:
		expr := node.AsElementAccessExpression()
		return ast.IsStringOrNumericLiteralLike(expr.ArgumentExpression) ||
			ast.IsEntityNameExpression(expr.ArgumentExpression) && isNarrowableReference(expr.Expression)
	case ast.KindBinaryExpression:
		expr := node.AsBinaryExpression()
		return expr.OperatorToken.Kind == ast.KindCommaToken && isNarrowableReference(expr.Right) ||
			ast.IsAssignmentOperator(expr.OperatorToken.Kind) && ast.IsLeftHandSideExpression(expr.Left)
	}
	return false
}

func hasNarrowableArgument(expr *ast.Node) bool {
	call := expr.AsCallExpression()
	for _, argument := range call.Arguments.Nodes {
		if containsNarrowableReference(argument) {
			return true
		}
	}
	if ast.IsPropertyAccessExpression(call.Expression) {
		if containsNarrowableReference(call.Expression.AsPropertyAccessExpression().Expression) {
			return true
		}
	}
	return false
}

func isNarrowingBinaryExpression(expr *ast.BinaryExpression) bool {
	switch expr.OperatorToken.Kind {
	case ast.KindEqualsToken, ast.KindBarBarEqualsToken, ast.KindAmpersandAmpersandEqualsToken, ast.KindQuestionQuestionEqualsToken:
		return containsNarrowableReference(expr.Left)
	case ast.KindEqualsEqualsToken, ast.KindExclamationEqualsToken, ast.KindEqualsEqualsEqualsToken, ast.KindExclamationEqualsEqualsToken:
		return isNarrowableOperand(expr.Left) || isNarrowableOperand(expr.Right) ||
			isNarrowingTypeOfOperands(expr.Right, expr.Left) || isNarrowingTypeOfOperands(expr.Left, expr.Right) ||
			(ast.IsBooleanLiteral(expr.Right) && isNarrowingExpression(expr.Left) || ast.IsBooleanLiteral(expr.Left) && isNarrowingExpression(expr.Right))
	case ast.KindInstanceOfKeyword:
		return isNarrowableOperand(expr.Left)
	case ast.KindInKeyword:
		return isNarrowingExpression(expr.Right)
	case ast.KindCommaToken:
		return isNarrowingExpression(expr.Right)
	}
	return false
}

func isNarrowableOperand(expr *ast.Node) bool {
	switch expr.Kind {
	case ast.KindParenthesizedExpression:
		return isNarrowableOperand(expr.AsParenthesizedExpression().Expression)
	case ast.KindBinaryExpression:
		binary := expr.AsBinaryExpression()
		switch binary.OperatorToken.Kind {
		case ast.KindEqualsToken:
			return isNarrowableOperand(binary.Left)
		case ast.KindCommaToken:
			return isNarrowableOperand(binary.Right)
		}
	}
	return containsNarrowableReference(expr)
}

func isNarrowingTypeOfOperands(expr1 *ast.Node, expr2 *ast.Node) bool {
	return ast.IsTypeOfExpression(expr1) && isNarrowableOperand(expr1.AsTypeOfExpression().Expression) && ast.IsStringLiteralLike(expr2)
}

func (b *Binder) errorOnNode(node *ast.Node, message *diagnostics.Message, args ...any) {
	b.addDiagnostic(b.createDiagnosticForNode(node, message, args...))
}

func (b *Binder) errorOnFirstToken(node *ast.Node, message *diagnostics.Message, args ...any) {
	span := scanner.GetRangeOfTokenAtPosition(b.file, node.Pos())
	b.addDiagnostic(ast.NewDiagnostic(b.file, span, message, args...))
}

func (b *Binder) errorOrSuggestionOnNode(isError bool, node *ast.Node, message *diagnostics.Message) {
	b.errorOrSuggestionOnRange(isError, node, node, message)
}

func (b *Binder) errorOrSuggestionOnRange(isError bool, startNode *ast.Node, endNode *ast.Node, message *diagnostics.Message) {
	textRange := core.NewTextRange(scanner.GetRangeOfTokenAtPosition(b.file, startNode.Pos()).Pos(), endNode.End())
	diagnostic := ast.NewDiagnostic(b.file, textRange, message)
	if isError {
		b.addDiagnostic(diagnostic)
	} else {
		diagnostic.SetCategory(diagnostics.CategorySuggestion)
		b.file.BindSuggestionDiagnostics = append(b.file.BindSuggestionDiagnostics, diagnostic)
	}
}

// Inside the binder, we may create a diagnostic for an as-yet unbound node (with potentially no parent pointers, implying no accessible source file)
// If so, the node _must_ be in the current file (as that's the only way anything could have traversed to it to yield it as the error node)
// This version of `createDiagnosticForNode` uses the binder's context to account for this, and always yields correct diagnostics even in these situations.
func (b *Binder) createDiagnosticForNode(node *ast.Node, message *diagnostics.Message, args ...any) *ast.Diagnostic {
	return ast.NewDiagnostic(b.file, GetErrorRangeForNode(b.file, node), message, args...)
}

func (b *Binder) addDiagnostic(diagnostic *ast.Diagnostic) {
	b.file.SetBindDiagnostics(append(b.file.BindDiagnostics(), diagnostic))
}

func setParent(child *ast.Node, parent *ast.Node) {
	if child != nil {
		child.Parent = parent
	}
}

func isSignedNumericLiteral(node *ast.Node) bool {
	if node.Kind == ast.KindPrefixUnaryExpression {
		node := node.AsPrefixUnaryExpression()
		return (node.Operator == ast.KindPlusToken || node.Operator == ast.KindMinusToken) && ast.IsNumericLiteral(node.Operand)
	}
	return false
}

func getOptionalSymbolFlagForNode(node *ast.Node) ast.SymbolFlags {
	postfixToken := getPostfixTokenFromNode(node)
	return core.IfElse(postfixToken != nil && postfixToken.Kind == ast.KindQuestionToken, ast.SymbolFlagsOptional, ast.SymbolFlagsNone)
}

func getPostfixTokenFromNode(node *ast.Node) *ast.Node {
	switch node.Kind {
	case ast.KindPropertyDeclaration:
		return node.AsPropertyDeclaration().PostfixToken
	case ast.KindPropertySignature:
		return node.AsPropertySignatureDeclaration().PostfixToken
	case ast.KindMethodDeclaration:
		return node.AsMethodDeclaration().PostfixToken
	case ast.KindMethodSignature:
		return node.AsMethodSignatureDeclaration().PostfixToken
	}
	panic("Unhandled case in getPostfixTokenFromNode")
}

func isAsyncFunction(node *ast.Node) bool {
	switch node.Kind {
	case ast.KindFunctionDeclaration, ast.KindFunctionExpression, ast.KindArrowFunction, ast.KindMethodDeclaration:
		data := node.BodyData()
		return data.Body != nil && data.AsteriskToken == nil && ast.HasSyntacticModifier(node, ast.ModifierFlagsAsync)
	}
	return false
}

func isFunctionSymbol(symbol *ast.Symbol) bool {
	d := symbol.ValueDeclaration
	if d != nil {
		if ast.IsFunctionDeclaration(d) {
			return true
		}
		if ast.IsVariableDeclaration(d) {
			varDecl := d.AsVariableDeclaration()
			if varDecl.Initializer != nil {
				return ast.IsFunctionLike(varDecl.Initializer)
			}
		}
	}
	return false
}

func unreachableCodeIsError(options *core.CompilerOptions) bool {
	return options.AllowUnreachableCode == core.TSFalse
}

func unusedLabelIsError(options *core.CompilerOptions) bool {
	return options.AllowUnusedLabels == core.TSFalse
}

func isStatementCondition(node *ast.Node) bool {
	switch node.Parent.Kind {
	case ast.KindIfStatement:
		return node.Parent.AsIfStatement().Expression == node
	case ast.KindWhileStatement:
		return node.Parent.AsWhileStatement().Expression == node
	case ast.KindDoStatement:
		return node.Parent.AsDoStatement().Expression == node
	case ast.KindForStatement:
		return node.Parent.AsForStatement().Condition == node
	case ast.KindConditionalExpression:
		return node.Parent.AsConditionalExpression().Condition == node
	}
	return false
}

func isTopLevelLogicalExpression(node *ast.Node) bool {
	for ast.IsParenthesizedExpression(node.Parent) || ast.IsPrefixUnaryExpression(node.Parent) && node.Parent.AsPrefixUnaryExpression().Operator == ast.KindExclamationToken {
		node = node.Parent
	}
	return !isStatementCondition(node) && !ast.IsLogicalExpression(node.Parent) && !(ast.IsOptionalChain(node.Parent) && node.Parent.Expression() == node)
}

func isAssignmentDeclaration(decl *ast.Node) bool {
	return ast.IsBinaryExpression(decl) || ast.IsAccessExpression(decl) || ast.IsIdentifier(decl) || ast.IsCallExpression(decl)
}

func isEffectiveModuleDeclaration(node *ast.Node) bool {
	return ast.IsModuleDeclaration(node) || ast.IsIdentifier(node)
}

func getErrorRangeForArrowFunction(sourceFile *ast.SourceFile, node *ast.Node) core.TextRange {
	pos := scanner.SkipTrivia(sourceFile.Text, node.Pos())
	body := node.AsArrowFunction().Body
	if body != nil && body.Kind == ast.KindBlock {
		startLine, _ := scanner.GetLineAndCharacterOfPosition(sourceFile, body.Pos())
		endLine, _ := scanner.GetLineAndCharacterOfPosition(sourceFile, body.End())
		if startLine < endLine {
			// The arrow function spans multiple lines,
			// make the error span be the first line, inclusive.
			return core.NewTextRange(pos, scanner.GetEndLinePosition(sourceFile, startLine))
		}
	}
	return core.NewTextRange(pos, node.End())
}

func GetErrorRangeForNode(sourceFile *ast.SourceFile, node *ast.Node) core.TextRange {
	errorNode := node
	switch node.Kind {
	case ast.KindSourceFile:
		pos := scanner.SkipTrivia(sourceFile.Text, 0)
		if pos == len(sourceFile.Text) {
			return core.NewTextRange(0, 0)
		}
		return scanner.GetRangeOfTokenAtPosition(sourceFile, pos)
	// This list is a work in progress. Add missing node kinds to improve their error spans
	case ast.KindVariableDeclaration, ast.KindBindingElement, ast.KindClassDeclaration, ast.KindClassExpression, ast.KindInterfaceDeclaration,
		ast.KindModuleDeclaration, ast.KindEnumDeclaration, ast.KindEnumMember, ast.KindFunctionDeclaration, ast.KindFunctionExpression,
		ast.KindMethodDeclaration, ast.KindGetAccessor, ast.KindSetAccessor, ast.KindTypeAliasDeclaration, ast.KindPropertyDeclaration,
		ast.KindPropertySignature, ast.KindNamespaceImport:
		errorNode = ast.GetNameOfDeclaration(node)
	case ast.KindCallExpression, ast.KindNewExpression:
		errorNode = node.Expression()
		if ast.IsPropertyAccessExpression(errorNode) {
			errorNode = errorNode.Name()
		}
	case ast.KindTaggedTemplateExpression:
		errorNode = node.AsTaggedTemplateExpression().Tag
		if ast.IsPropertyAccessExpression(errorNode) {
			errorNode = errorNode.Name()
		}
	case ast.KindArrowFunction:
		return getErrorRangeForArrowFunction(sourceFile, node)
	case ast.KindCaseClause, ast.KindDefaultClause:
		start := scanner.SkipTrivia(sourceFile.Text, node.Pos())
		end := node.End()
		statements := node.AsCaseOrDefaultClause().Statements.Nodes
		if len(statements) != 0 {
			end = statements[0].Pos()
		}
		return core.NewTextRange(start, end)
	case ast.KindReturnStatement, ast.KindYieldExpression:
		pos := scanner.SkipTrivia(sourceFile.Text, node.Pos())
		return scanner.GetRangeOfTokenAtPosition(sourceFile, pos)
	case ast.KindSatisfiesExpression:
		pos := scanner.SkipTrivia(sourceFile.Text, node.AsSatisfiesExpression().Expression.End())
		return scanner.GetRangeOfTokenAtPosition(sourceFile, pos)
	case ast.KindConstructor:
		scanner := scanner.GetScannerForSourceFile(sourceFile, node.Pos())
		start := scanner.TokenStart()
		for scanner.Token() != ast.KindConstructorKeyword && scanner.Token() != ast.KindStringLiteral && scanner.Token() != ast.KindEndOfFile {
			scanner.Scan()
		}
		return core.NewTextRange(start, scanner.TokenEnd())
		// !!!
		// case KindJSDocSatisfiesTag:
		// 	pos := scanner.SkipTrivia(sourceFile.text, node.tagName.pos)
		// 	return scanner.GetRangeOfTokenAtPosition(sourceFile, pos)
	}
	if errorNode == nil {
		// If we don't have a better node, then just set the error on the first token of
		// construct.
		return scanner.GetRangeOfTokenAtPosition(sourceFile, node.Pos())
	}
	pos := errorNode.Pos()
	if !ast.NodeIsMissing(errorNode) {
		pos = scanner.SkipTrivia(sourceFile.Text, pos)
	}
	return core.NewTextRange(pos, errorNode.End())
}<|MERGE_RESOLUTION|>--- conflicted
+++ resolved
@@ -739,7 +739,7 @@
 		b.bindSourceFileAsExternalModule()
 		// Create symbol equivalent for the module.exports = {}
 		originalSymbol := b.file.Symbol
-		b.declareSymbol(ast.GetSymbolTable(&b.file.Symbol.Exports), b.file.Symbol, b.file.AsNode(), ast.SymbolFlagsProperty, ast.SymbolFlagsAll)
+		b.declareSymbol(b.file.Symbol.Exports.GetOrInit(), b.file.Symbol, b.file.AsNode(), ast.SymbolFlagsProperty, ast.SymbolFlagsAll)
 		b.file.Symbol = originalSymbol
 	}
 }
@@ -964,21 +964,6 @@
 func (b *Binder) bindFunctionPropertyAssignment(node *ast.Node) {
 	expr := node.AsBinaryExpression()
 	parentName := expr.Left.Expression().Text()
-<<<<<<< HEAD
-	parentSymbol := b.lookupName(parentName, b.blockScopeContainer)
-	if parentSymbol == nil {
-		parentSymbol = b.lookupName(parentName, b.container)
-	}
-	if parentSymbol != nil && isFunctionSymbol(parentSymbol) {
-		// Fix up parent pointers since we're going to use these nodes before we bind into them
-		setParent(expr.Left, node)
-		setParent(expr.Right, node)
-		if ast.HasDynamicName(node) {
-			b.bindAnonymousDeclaration(node, ast.SymbolFlagsProperty|ast.SymbolFlagsAssignment, ast.InternalSymbolNameComputed)
-			addLateBoundAssignmentDeclarationToSymbol(node, parentSymbol)
-		} else {
-			b.declareSymbol(getExports(parentSymbol), parentSymbol, node, ast.SymbolFlagsProperty|ast.SymbolFlagsAssignment, ast.SymbolFlagsPropertyExcludes)
-=======
 	symbol := b.lookupName(parentName, b.blockScopeContainer)
 	if symbol == nil {
 		symbol = b.lookupName(parentName, b.container)
@@ -1005,9 +990,8 @@
 				b.bindAnonymousDeclaration(node, ast.SymbolFlagsProperty|ast.SymbolFlagsAssignment, ast.InternalSymbolNameComputed)
 				addLateBoundAssignmentDeclarationToSymbol(node, funcSymbol)
 			} else {
-				b.declareSymbol(ast.GetExports(funcSymbol), funcSymbol, node, ast.SymbolFlagsProperty|ast.SymbolFlagsAssignment, ast.SymbolFlagsPropertyExcludes)
+				b.declareSymbol(getExports(funcSymbol), funcSymbol, node, ast.SymbolFlagsProperty|ast.SymbolFlagsAssignment, ast.SymbolFlagsPropertyExcludes)
 			}
->>>>>>> 64e76809
 		}
 	}
 }
