package project_test

import (
	"fmt"
	"io"
	"maps"
	"strings"
	"sync"
	"testing"

	"github.com/microsoft/typescript-go/internal/bundled"
	"github.com/microsoft/typescript-go/internal/core"
	"github.com/microsoft/typescript-go/internal/ls"
	"github.com/microsoft/typescript-go/internal/project"
	"github.com/microsoft/typescript-go/internal/tspath"
	"github.com/microsoft/typescript-go/internal/vfs"
	"github.com/microsoft/typescript-go/internal/vfs/vfstest"
	"gotest.tools/v3/assert"
)

func TestService(t *testing.T) {
	t.Parallel()
	if !bundled.Embedded {
		t.Skip("bundled files are not embedded")
	}

	files := map[string]string{
		"/home/projects/TS/p1/tsconfig.json": `{
			"compilerOptions": {
				"noLib": true,
				"module": "nodenext",
				"strict": true
			},
			"include": ["src"]
		}`,
		"/home/projects/TS/p1/src/index.ts": `import { x } from "./x";`,
		"/home/projects/TS/p1/src/x.ts":     `export const x = 1;`,
		"/home/projects/TS/p1/config.ts":    `let x = 1, y = 2;`,
	}

	t.Run("OpenFile", func(t *testing.T) {
		t.Parallel()
		t.Run("create configured project", func(t *testing.T) {
			t.Parallel()
			service, _ := setup(files)
			assert.Equal(t, len(service.Projects()), 0)
			service.OpenFile("/home/projects/TS/p1/src/index.ts", files["/home/projects/TS/p1/src/index.ts"], core.ScriptKindTS, "")
			assert.Equal(t, len(service.Projects()), 1)
			p := service.Projects()[0]
			assert.Equal(t, p.Kind(), project.KindConfigured)
			xScriptInfo := service.GetScriptInfo("/home/projects/TS/p1/src/x.ts")
			assert.Assert(t, xScriptInfo != nil)
			assert.Equal(t, xScriptInfo.Text(), "export const x = 1;")
		})

		t.Run("create inferred project", func(t *testing.T) {
			t.Parallel()
			service, _ := setup(files)
			service.OpenFile("/home/projects/TS/p1/config.ts", files["/home/projects/TS/p1/config.ts"], core.ScriptKindTS, "")
			// Find tsconfig, load, notice config.ts is not included, create inferred project
			assert.Equal(t, len(service.Projects()), 2)
			_, proj := service.EnsureDefaultProjectForFile("/home/projects/TS/p1/config.ts")
			assert.Equal(t, proj.Kind(), project.KindInferred)
		})

		t.Run("inferred project for in-memory files", func(t *testing.T) {
			t.Parallel()
			service, _ := setup(files)
			service.OpenFile("/home/projects/TS/p1/config.ts", files["/home/projects/TS/p1/config.ts"], core.ScriptKindTS, "")
			service.OpenFile("^/untitled/ts-nul-authority/Untitled-1", "x", core.ScriptKindTS, "")
			service.OpenFile("^/untitled/ts-nul-authority/Untitled-2", "y", core.ScriptKindTS, "")
			assert.Equal(t, len(service.Projects()), 2)
			_, p1 := service.EnsureDefaultProjectForFile("/home/projects/TS/p1/config.ts")
			_, p2 := service.EnsureDefaultProjectForFile("^/untitled/ts-nul-authority/Untitled-1")
			_, p3 := service.EnsureDefaultProjectForFile("^/untitled/ts-nul-authority/Untitled-2")
			assert.Equal(t, p1, p2)
			assert.Equal(t, p1, p3)
		})
	})

	t.Run("ChangeFile", func(t *testing.T) {
		t.Parallel()
		t.Run("update script info eagerly and program lazily", func(t *testing.T) {
			t.Parallel()
			service, _ := setup(files)
			service.OpenFile("/home/projects/TS/p1/src/x.ts", files["/home/projects/TS/p1/src/x.ts"], core.ScriptKindTS, "")
			info, proj := service.EnsureDefaultProjectForFile("/home/projects/TS/p1/src/x.ts")
			programBefore := proj.GetProgram()
			service.ChangeFile("/home/projects/TS/p1/src/x.ts", []ls.TextChange{{TextRange: core.NewTextRange(17, 18), NewText: "2"}})
			assert.Equal(t, info.Text(), "export const x = 2;")
			assert.Equal(t, proj.CurrentProgram(), programBefore)
			assert.Equal(t, programBefore.GetSourceFile("/home/projects/TS/p1/src/x.ts").Text, "export const x = 1;")
			assert.Equal(t, proj.GetProgram().GetSourceFile("/home/projects/TS/p1/src/x.ts").Text, "export const x = 2;")
		})

		t.Run("unchanged source files are reused", func(t *testing.T) {
			t.Parallel()
			service, _ := setup(files)
			service.OpenFile("/home/projects/TS/p1/src/x.ts", files["/home/projects/TS/p1/src/x.ts"], core.ScriptKindTS, "")
			_, proj := service.EnsureDefaultProjectForFile("/home/projects/TS/p1/src/x.ts")
			programBefore := proj.GetProgram()
			indexFileBefore := programBefore.GetSourceFile("/home/projects/TS/p1/src/index.ts")
			service.ChangeFile("/home/projects/TS/p1/src/x.ts", nil)
			assert.Equal(t, proj.GetProgram().GetSourceFile("/home/projects/TS/p1/src/index.ts"), indexFileBefore)
		})

		t.Run("change can pull in new files", func(t *testing.T) {
			t.Parallel()
			filesCopy := maps.Clone(files)
			filesCopy["/home/projects/TS/p1/y.ts"] = `export const y = 2;`
			service, _ := setup(filesCopy)
			service.OpenFile("/home/projects/TS/p1/src/index.ts", filesCopy["/home/projects/TS/p1/src/index.ts"], core.ScriptKindTS, "")
			assert.Check(t, service.GetScriptInfo("/home/projects/TS/p1/y.ts") == nil)

			service.ChangeFile("/home/projects/TS/p1/src/index.ts", []ls.TextChange{{TextRange: core.NewTextRange(0, 0), NewText: `import { y } from "../y";\n`}})
			service.EnsureDefaultProjectForFile("/home/projects/TS/p1/y.ts")
		})
	})

	t.Run("CloseFile", func(t *testing.T) {
		t.Parallel()
		t.Run("Configured projects", func(t *testing.T) {
			t.Parallel()
			t.Run("delete a file, close it, recreate it", func(t *testing.T) {
				t.Parallel()
				service, host := setup(files)
				service.OpenFile("/home/projects/TS/p1/src/x.ts", files["/home/projects/TS/p1/src/x.ts"], core.ScriptKindTS, "")
				service.OpenFile("/home/projects/TS/p1/src/index.ts", files["/home/projects/TS/p1/src/index.ts"], core.ScriptKindTS, "")
				assert.Equal(t, service.SourceFileCount(), 2)

				filesCopy := maps.Clone(files)
				delete(filesCopy, "/home/projects/TS/p1/src/x.ts")
				host.replaceFS(filesCopy)

				service.CloseFile("/home/projects/TS/p1/src/x.ts")
				assert.Check(t, service.GetScriptInfo("/home/projects/TS/p1/src/x.ts") == nil)
				assert.Check(t, service.Projects()[0].GetProgram().GetSourceFile("/home/projects/TS/p1/src/x.ts") == nil)
				assert.Equal(t, service.SourceFileCount(), 1)

				filesCopy["/home/projects/TS/p1/src/x.ts"] = ``
				host.replaceFS(filesCopy)
				service.OpenFile("/home/projects/TS/p1/src/x.ts", filesCopy["/home/projects/TS/p1/src/x.ts"], core.ScriptKindTS, "")
				assert.Equal(t, service.GetScriptInfo("/home/projects/TS/p1/src/x.ts").Text(), "")
				assert.Check(t, service.Projects()[0].GetProgram().GetSourceFile("/home/projects/TS/p1/src/x.ts") != nil)
				assert.Equal(t, service.Projects()[0].GetProgram().GetSourceFile("/home/projects/TS/p1/src/x.ts").Text, "")
			})
		})

		t.Run("Inferred projects", func(t *testing.T) {
			t.Parallel()
			t.Run("delete a file, close it, recreate it", func(t *testing.T) {
				t.Parallel()
				filesCopy := maps.Clone(files)
				delete(filesCopy, "/home/projects/TS/p1/tsconfig.json")
				service, host := setup(filesCopy)
				service.OpenFile("/home/projects/TS/p1/src/x.ts", files["/home/projects/TS/p1/src/x.ts"], core.ScriptKindTS, "")
				service.OpenFile("/home/projects/TS/p1/src/index.ts", files["/home/projects/TS/p1/src/index.ts"], core.ScriptKindTS, "")

				delete(filesCopy, "/home/projects/TS/p1/src/x.ts")
				host.replaceFS(filesCopy)

				service.CloseFile("/home/projects/TS/p1/src/x.ts")
				assert.Check(t, service.GetScriptInfo("/home/projects/TS/p1/src/x.ts") == nil)
				assert.Check(t, service.Projects()[0].GetProgram().GetSourceFile("/home/projects/TS/p1/src/x.ts") == nil)

				filesCopy["/home/projects/TS/p1/src/x.ts"] = ``
				host.replaceFS(filesCopy)
				service.OpenFile("/home/projects/TS/p1/src/x.ts", filesCopy["/home/projects/TS/p1/src/x.ts"], core.ScriptKindTS, "")
				assert.Equal(t, service.GetScriptInfo("/home/projects/TS/p1/src/x.ts").Text(), "")
				assert.Check(t, service.Projects()[0].GetProgram().GetSourceFile("/home/projects/TS/p1/src/x.ts") != nil)
				assert.Equal(t, service.Projects()[0].GetProgram().GetSourceFile("/home/projects/TS/p1/src/x.ts").Text, "")
			})
		})
	})

	t.Run("Source file sharing", func(t *testing.T) {
		t.Parallel()
		t.Run("projects with similar options share source files", func(t *testing.T) {
			t.Parallel()
			filesCopy := maps.Clone(files)
			filesCopy["/home/projects/TS/p2/tsconfig.json"] = `{
				"compilerOptions": {
					"module": "nodenext"
				}
			}`
			filesCopy["/home/projects/TS/p2/src/index.ts"] = `import { x } from "../../p1/src/x";`
			service, _ := setup(filesCopy)
			service.OpenFile("/home/projects/TS/p1/src/index.ts", filesCopy["/home/projects/TS/p1/src/index.ts"], core.ScriptKindTS, "")
			service.OpenFile("/home/projects/TS/p2/src/index.ts", filesCopy["/home/projects/TS/p2/src/index.ts"], core.ScriptKindTS, "")
			assert.Equal(t, len(service.Projects()), 2)
			_, p1 := service.EnsureDefaultProjectForFile("/home/projects/TS/p1/src/index.ts")
			_, p2 := service.EnsureDefaultProjectForFile("/home/projects/TS/p2/src/index.ts")
			assert.Equal(
				t,
				p1.GetProgram().GetSourceFile("/home/projects/TS/p1/src/x.ts"),
				p2.GetProgram().GetSourceFile("/home/projects/TS/p1/src/x.ts"),
			)
		})

		t.Run("projects with different options do not share source files", func(t *testing.T) {
			t.Parallel()
			filesCopy := maps.Clone(files)
			filesCopy["/home/projects/TS/p2/tsconfig.json"] = `{
				"compilerOptions": {
					"module": "nodenext",
					"jsx": "react"
				}
			}`
			filesCopy["/home/projects/TS/p2/src/index.ts"] = `import { x } from "../../p1/src/x";`
			service, _ := setup(filesCopy)
			service.OpenFile("/home/projects/TS/p1/src/index.ts", filesCopy["/home/projects/TS/p1/src/index.ts"], core.ScriptKindTS, "")
			service.OpenFile("/home/projects/TS/p2/src/index.ts", filesCopy["/home/projects/TS/p2/src/index.ts"], core.ScriptKindTS, "")
			assert.Equal(t, len(service.Projects()), 2)
			_, p1 := service.EnsureDefaultProjectForFile("/home/projects/TS/p1/src/index.ts")
			_, p2 := service.EnsureDefaultProjectForFile("/home/projects/TS/p2/src/index.ts")
			x1 := p1.GetProgram().GetSourceFile("/home/projects/TS/p1/src/x.ts")
			x2 := p2.GetProgram().GetSourceFile("/home/projects/TS/p1/src/x.ts")
			assert.Assert(t, x1 != nil && x2 != nil)
			assert.Assert(t, x1 != x2)
		})
	})
}

func setup(files map[string]string) (*project.Service, *projectServiceHost) {
	host := newProjectServiceHost(files)
	service := project.NewService(host, project.ServiceOptions{
		Logger: host.logger,
	})
	return service, host
}

type projectServiceHost struct {
	fs                 vfs.FS
	mu                 sync.Mutex
	defaultLibraryPath string
	output             strings.Builder
	logger             *project.Logger
}

func newProjectServiceHost(files map[string]string) *projectServiceHost {
<<<<<<< HEAD
	mapFs := make(fstest.MapFS, len(files))
	for name, content := range files {
		mapFs[name] = &fstest.MapFile{Data: []byte(content)}
	}
	fs := bundled.WrapFS(vfstest.FromMapFS(mapFs, tspath.CaseInsensitive))
=======
	fs := bundled.WrapFS(vfstest.FromMap(files, false /*useCaseSensitiveFileNames*/))
>>>>>>> fd96154f
	host := &projectServiceHost{
		fs:                 fs,
		defaultLibraryPath: bundled.LibPath(),
	}
	host.logger = project.NewLogger([]io.Writer{&host.output}, project.LogLevelVerbose)
	return host
}

// DefaultLibraryPath implements project.ProjectServiceHost.
func (p *projectServiceHost) DefaultLibraryPath() string {
	return p.defaultLibraryPath
}

// FS implements project.ProjectServiceHost.
func (p *projectServiceHost) FS() vfs.FS {
	return p.fs
}

// GetCurrentDirectory implements project.ProjectServiceHost.
func (p *projectServiceHost) GetCurrentDirectory() string {
	return "/"
}

// Log implements project.ProjectServiceHost.
func (p *projectServiceHost) Log(msg ...any) {
	p.mu.Lock()
	defer p.mu.Unlock()
	fmt.Fprintln(&p.output, msg...)
}

// NewLine implements project.ProjectServiceHost.
func (p *projectServiceHost) NewLine() string {
	return "\n"
}

func (p *projectServiceHost) replaceFS(files map[string]string) {
	p.fs = bundled.WrapFS(vfstest.FromMap(files, false /*useCaseSensitiveFileNames*/))
}

var _ project.ServiceHost = (*projectServiceHost)(nil)<|MERGE_RESOLUTION|>--- conflicted
+++ resolved
@@ -238,15 +238,7 @@
 }
 
 func newProjectServiceHost(files map[string]string) *projectServiceHost {
-<<<<<<< HEAD
-	mapFs := make(fstest.MapFS, len(files))
-	for name, content := range files {
-		mapFs[name] = &fstest.MapFile{Data: []byte(content)}
-	}
-	fs := bundled.WrapFS(vfstest.FromMapFS(mapFs, tspath.CaseInsensitive))
-=======
-	fs := bundled.WrapFS(vfstest.FromMap(files, false /*useCaseSensitiveFileNames*/))
->>>>>>> fd96154f
+	fs := bundled.WrapFS(vfstest.FromMap(files, tspath.CaseInsensitive))
 	host := &projectServiceHost{
 		fs:                 fs,
 		defaultLibraryPath: bundled.LibPath(),
@@ -283,7 +275,7 @@
 }
 
 func (p *projectServiceHost) replaceFS(files map[string]string) {
-	p.fs = bundled.WrapFS(vfstest.FromMap(files, false /*useCaseSensitiveFileNames*/))
+	p.fs = bundled.WrapFS(vfstest.FromMap(files, tspath.CaseInsensitive))
 }
 
 var _ project.ServiceHost = (*projectServiceHost)(nil)