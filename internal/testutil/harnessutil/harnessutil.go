package harnessutil

import (
	"fmt"
	"maps"
	"os"
	"path/filepath"
	"regexp"
	"slices"
	"strconv"
	"strings"
	"testing"
	"testing/fstest"

	"github.com/microsoft/typescript-go/internal/ast"
	"github.com/microsoft/typescript-go/internal/bundled"
	"github.com/microsoft/typescript-go/internal/compiler"
	"github.com/microsoft/typescript-go/internal/core"
	"github.com/microsoft/typescript-go/internal/repo"
	"github.com/microsoft/typescript-go/internal/tsoptions"
	"github.com/microsoft/typescript-go/internal/tspath"
	"github.com/microsoft/typescript-go/internal/vfs"
	"github.com/microsoft/typescript-go/internal/vfs/vfstest"
)

type TestFile struct {
	UnitName string
	Content  string
}

type CompilationResult struct {
	Diagnostics    []*ast.Diagnostic
	Program        *compiler.Program
	Options        *core.CompilerOptions
	HarnessOptions *HarnessOptions
	// !!! outputs
}

// This maps a compiler setting to its string value, after splitting by commas,
// handling inclusions and exclusions, and deduplicating.
// For example, if a test file contains:
//
//	// @target: esnext, es2015
//
// Then the map will map "target" to "esnext", and another map will map "target" to "es2015".
type TestConfiguration = map[string]string

type NamedTestConfiguration struct {
	Name   string
	Config TestConfiguration
}

type HarnessOptions struct {
	AllowNonTsExtensions      bool
	UseCaseSensitiveFileNames bool
	BaselineFile              string
	IncludeBuiltFile          string
	FileName                  string
	LibFiles                  []string
	NoErrorTruncation         bool
	SuppressOutputPathCheck   bool
	NoImplicitReferences      bool
	CurrentDirectory          string
	Symlink                   string
	Link                      string
	NoTypesAndSymbols         bool
	FullEmitPaths             bool
	NoCheck                   bool
	ReportDiagnostics         bool
	CaptureSuggestions        bool
	TypescriptVersion         string
}

func CompileFiles(
	t *testing.T,
	inputFiles []*TestFile,
	otherFiles []*TestFile,
	testConfig TestConfiguration,
	tsconfigOptions *core.CompilerOptions,
	currentDirectory string,
	symlinks any,
) *CompilationResult {
	var compilerOptions core.CompilerOptions
	if tsconfigOptions != nil {
		compilerOptions = *tsconfigOptions
	}
	// Set default options for tests
	if compilerOptions.NewLine == core.NewLineKindNone {
		compilerOptions.NewLine = core.NewLineKindCRLF
	}
	if compilerOptions.SkipDefaultLibCheck == core.TSUnknown {
		compilerOptions.SkipDefaultLibCheck = core.TSTrue
	}
	compilerOptions.NoErrorTruncation = core.TSTrue
	harnessOptions := HarnessOptions{UseCaseSensitiveFileNames: true, CurrentDirectory: currentDirectory}

	// Parse harness and compiler options from the test configuration
	if testConfig != nil {
		setOptionsFromTestConfig(t, testConfig, &compilerOptions, &harnessOptions)
	}

	var programFileNames []string
	for _, file := range inputFiles {
		fileName := tspath.GetNormalizedAbsolutePath(file.UnitName, currentDirectory)

		if !tspath.FileExtensionIs(fileName, tspath.ExtensionJson) {
			programFileNames = append(programFileNames, fileName)
		}
	}

	// !!! Note: lib files are not going to be in `built/local`.
	// In addition, not all files that used to be in `built/local` are going to exist.
	// Files from built\local that are requested by test "@includeBuiltFiles" to be in the context.
	// Treat them as library files, so include them in build, but not in baselines.
	// if harnessOptions.includeBuiltFile != "" {
	// 	programFileNames = append(programFileNames, tspath.CombinePaths(builtFolder, harnessOptions.includeBuiltFile))
	// }

	// !!! This won't work until we have the actual lib files
	// // Files from tests\lib that are requested by "@libFiles"
	// if len(harnessOptions.libFiles) > 0 {
	// 	for _, libFile := range harnessOptions.libFiles {
	// 		programFileNames = append(programFileNames, tspath.CombinePaths(testLibFolder, libFile))
	// 	}
	// }

	// !!!
	// docs := append(inputFiles, otherFiles...) // !!! Convert to `TextDocument`
	// const fs = vfs.createFromFileSystem(IO, !useCaseSensitiveFileNames, { documents: docs, cwd: currentDirectory });
	// if (symlinks) {
	// 	fs.apply(symlinks);
	// }

	// ts.assign(options, ts.convertToOptionsWithAbsolutePaths(options, path => ts.getNormalizedAbsolutePath(path, currentDirectory)));

	// !!! Port vfs usage closer to original

	// Create fake FS for testing
	// Note: the code below assumes a single root, since an FS in Go always has a single root.
	testfs := fstest.MapFS{}
	for _, file := range inputFiles {
		fileName := tspath.GetNormalizedAbsolutePath(file.UnitName, currentDirectory)
		rootLen := tspath.GetRootLength(fileName)
		fileName = fileName[rootLen:]
		testfs[fileName] = &fstest.MapFile{
			Data: []byte(file.Content),
		}
	}
	for _, file := range otherFiles {
		fileName := tspath.GetNormalizedAbsolutePath(file.UnitName, currentDirectory)
		rootLen := tspath.GetRootLength(fileName)
		fileName = fileName[rootLen:]
		testfs[fileName] = &fstest.MapFile{
			Data: []byte(file.Content),
		}
	}

	fs := vfstest.FromMapFS(testfs, harnessOptions.UseCaseSensitiveFileNames)
	fs = bundled.WrapFS(fs)

	host := createCompilerHost(fs, bundled.LibPath(), &compilerOptions, currentDirectory)
	result := compileFilesWithHost(host, programFileNames, &compilerOptions, &harnessOptions)

	return result
}

func setOptionsFromTestConfig(t *testing.T, testConfig TestConfiguration, compilerOptions *core.CompilerOptions, harnessOptions *HarnessOptions) {
	for name, value := range testConfig {
		if name == "typescriptversion" {
			continue
		}

		commandLineOption := getCommandLineOption(name)
		if commandLineOption != nil {
			parsedValue := getOptionValue(t, commandLineOption, value)
			errors := tsoptions.ParseCompilerOptions(commandLineOption.Name, parsedValue, compilerOptions)
			if len(errors) > 0 {
				t.Fatalf("Error parsing value '%s' for compiler option '%s'.", value, commandLineOption.Name)
			}
			continue
		}
		harnessOption := getHarnessOption(name)
		if harnessOption != nil {
			parsedValue := getOptionValue(t, harnessOption, value)
			parseHarnessOption(t, harnessOption.Name, parsedValue, harnessOptions)
			continue
		}

		t.Fatalf("Unknown compiler option '%s'.", name)
	}
}

var harnessCommandLineOptions = []*tsoptions.CommandLineOption{
	{
		Name: "allowNonTsExtensions",
		Kind: tsoptions.CommandLineOptionTypeBoolean,
	},
	{
		Name: "useCaseSensitiveFileNames",
		Kind: "boolean",
	},
	{
		Name: "baselineFile",
		Kind: "string",
	},
	{
		Name: "includeBuiltFile",
		Kind: "string",
	},
	{
		Name: "fileName",
		Kind: "string",
	},
	{
		Name: "libFiles",
		Kind: "string",
	},
	{
		Name: "noErrorTruncation",
		Kind: "boolean",
	},
	{
		Name: "suppressOutputPathCheck",
		Kind: "boolean",
	},
	{
		Name: "noImplicitReferences",
		Kind: "boolean",
	},
	{
		Name: "currentDirectory",
		Kind: "string",
	},
	{
		Name: "symlink",
		Kind: "string",
	},
	{
		Name: "link",
		Kind: "string",
	},
	{
		Name: "noTypesAndSymbols",
		Kind: "boolean",
	},
	// Emitted js baseline will print full paths for every output file
	{
		Name: "fullEmitPaths",
		Kind: "boolean",
	},
	{
		Name: "noCheck",
		Kind: "boolean",
	},
	// used to enable error collection in `transpile` baselines
	{
		Name: "reportDiagnostics",
		Kind: "boolean",
	},
	// Adds suggestion diagnostics to error baselines
	{
		Name: "captureSuggestions",
		Kind: "boolean",
	},
}

func getHarnessOption(name string) *tsoptions.CommandLineOption {
	return core.Find(harnessCommandLineOptions, func(option *tsoptions.CommandLineOption) bool {
		return strings.ToLower(option.Name) == strings.ToLower(name)
	})
}

func parseHarnessOption(t *testing.T, key string, value any, options *HarnessOptions) {
	switch key {
	case "allowNonTsExtensions":
		options.AllowNonTsExtensions = value.(bool)
	case "useCaseSensitiveFileNames":
		options.UseCaseSensitiveFileNames = value.(bool)
	case "baselineFile":
		options.BaselineFile = value.(string)
	case "includeBuiltFile":
		options.IncludeBuiltFile = value.(string)
	case "fileName":
		options.FileName = value.(string)
	case "libFiles":
		options.LibFiles = value.([]string)
	case "noErrorTruncation":
		options.NoErrorTruncation = value.(bool)
	case "suppressOutputPathCheck":
		options.SuppressOutputPathCheck = value.(bool)
	case "noImplicitReferences":
		options.NoImplicitReferences = value.(bool)
	case "currentDirectory":
		options.CurrentDirectory = value.(string)
	case "symlink":
		options.Symlink = value.(string)
	case "link":
		options.Link = value.(string)
	case "noTypesAndSymbols":
		options.NoTypesAndSymbols = value.(bool)
	case "fullEmitPaths":
		options.FullEmitPaths = value.(bool)
	case "noCheck":
		options.NoCheck = value.(bool)
	case "reportDiagnostics":
		options.ReportDiagnostics = value.(bool)
	case "captureSuggestions":
		options.CaptureSuggestions = value.(bool)
	case "typescriptVersion":
		options.TypescriptVersion = value.(string)
	default:
		t.Fatalf("Unknown harness option '%s'.", key)
	}
}

func getOptionValue(t *testing.T, option *tsoptions.CommandLineOption, value string) tsoptions.CompilerOptionsValue {
	if option.Name == "moduleResolution" && (value == "classic" || value == "node10") { // Deprecated, ignore it for now to avoid errors
		return core.ModuleResolutionKindUnknown
	}
	switch option.Kind {
	case tsoptions.CommandLineOptionTypeString:
		return value
	case tsoptions.CommandLineOptionTypeNumber:
		numVal, err := strconv.Atoi(value)
		if err != nil {
			t.Fatalf("Value for option '%s' must be a number, got: %v", option.Name, value)
		}
		return numVal
	case tsoptions.CommandLineOptionTypeBoolean:
		switch strings.ToLower(value) {
		case "true":
			return true
		case "false":
			return false
		default:
			t.Fatalf("Value for option '%s' must be a boolean, got: %v", option.Name, value)
		}
	case tsoptions.CommandLineOptionTypeEnum:
		enumVal, ok := option.EnumMap().Get(strings.ToLower(value))
		if !ok {
			t.Fatalf("Value for option '%s' must be one of %s, got: %v", option.Name, strings.Join(slices.Collect(option.EnumMap().Keys()), ","), value)
		}
		return enumVal
	case tsoptions.CommandLineOptionTypeList, tsoptions.CommandLineOptionTypeListOrElement:
		listVal, errors := tsoptions.ParseListTypeOption(option, value)
		if len(errors) > 0 {
			t.Fatalf("Unknown value '%s' for compiler option '%s'", value, option.Name)
		}
		return listVal
	case tsoptions.CommandLineOptionTypeObject:
		t.Fatalf("Object type options like '%s' are not supported", option.Name)
	}
	return nil
}

func createCompilerHost(fs vfs.FS, defaultLibraryPath string, options *core.CompilerOptions, currentDirectory string) compiler.CompilerHost {
	return compiler.NewCompilerHost(options, currentDirectory, fs, defaultLibraryPath)
}

func compileFilesWithHost(
	host compiler.CompilerHost,
	rootFiles []string,
	options *core.CompilerOptions,
	harnessOptions *HarnessOptions,
) *CompilationResult {
	// !!!
	// if (compilerOptions.project || !rootFiles || rootFiles.length === 0) {
	// 	const project = readProject(host.parseConfigHost, compilerOptions.project, compilerOptions);
	// 	if (project) {
	// 		if (project.errors && project.errors.length > 0) {
	// 			return new CompilationResult(host, compilerOptions, /*program*/ undefined, /*result*/ undefined, project.errors);
	// 		}
	// 		if (project.config) {
	// 			rootFiles = project.config.fileNames;
	// 			compilerOptions = project.config.options;
	// 		}
	// 	}
	// 	delete compilerOptions.project;
	// }

	// !!! Need actual `createProgram` and `getPreEmitDiagnostics` program for this
	// pre-emit/post-emit error comparison requires declaration emit twice, which can be slow. If it's unlikely to flag any error consistency issues
	// and if the test is running `skipLibCheck` - an indicator that we want the tets to run quickly - skip the before/after error comparison, too
	// skipErrorComparison := len(rootFiles) >= 100 || options.SkipLibCheck == core.TSTrue && options.Declaration == core.TSTrue
	// var preProgram *compiler.Program
	// if !skipErrorComparison {
	// preProgram = ts.createProgram({ rootNames: rootFiles || [], options: { ...compilerOptions, configFile: compilerOptions.configFile, traceResolution: false }, host, typeScriptVersion })
	// }
	// let preErrors = preProgram && ts.getPreEmitDiagnostics(preProgram);
	// if (preProgram && harnessOptions.captureSuggestions) {
	//     preErrors = ts.concatenate(preErrors, ts.flatMap(preProgram.getSourceFiles(), f => preProgram.getSuggestionDiagnostics(f)));
	// }

	// const program = ts.createProgram({ rootNames: rootFiles || [], options: compilerOptions, host, harnessOptions.typeScriptVersion });
	// const emitResult = program.emit();
	// let postErrors = ts.getPreEmitDiagnostics(program);
	// !!! Need `getSuggestionDiagnostics` for this
	// if (harnessOptions.captureSuggestions) {
	//     postErrors = ts.concatenate(postErrors, ts.flatMap(program.getSourceFiles(), f => program.getSuggestionDiagnostics(f)));
	// }
	// const longerErrors = ts.length(preErrors) > postErrors.length ? preErrors : postErrors;
	// const shorterErrors = longerErrors === preErrors ? postErrors : preErrors;
	// const errors = preErrors && (preErrors.length !== postErrors.length) ? [
	//     ...shorterErrors!,
	//     ts.addRelatedInfo(
	//         ts.createCompilerDiagnostic({
	//             category: ts.DiagnosticCategory.Error,
	//             code: -1,
	//             key: "-1",
	//             message: `Pre-emit (${preErrors.length}) and post-emit (${postErrors.length}) diagnostic counts do not match! This can indicate that a semantic _error_ was added by the emit resolver - such an error may not be reflected on the command line or in the editor, but may be captured in a baseline here!`,
	//         }),
	//         ts.createCompilerDiagnostic({
	//             category: ts.DiagnosticCategory.Error,
	//             code: -1,
	//             key: "-1",
	//             message: `The excess diagnostics are:`,
	//         }),
	//         ...ts.filter(longerErrors!, p => !ts.some(shorterErrors, p2 => ts.compareDiagnostics(p, p2) === ts.Comparison.EqualTo)),
	//     ),
	// ] : postErrors;
	program := createProgram(host, options, rootFiles)
	var diagnostics []*ast.Diagnostic
	diagnostics = append(diagnostics, program.GetSyntacticDiagnostics(nil)...)
	diagnostics = append(diagnostics, program.GetBindDiagnostics(nil)...)
	diagnostics = append(diagnostics, program.GetSemanticDiagnostics(nil)...)
	diagnostics = append(diagnostics, program.GetGlobalDiagnostics()...)

	return newCompilationResult(options, program, diagnostics, harnessOptions)
}

func newCompilationResult(
	options *core.CompilerOptions,
	program *compiler.Program,
	diagnostics []*ast.Diagnostic,
	harnessOptions *HarnessOptions,
) *CompilationResult {
	if program != nil {
		options = program.Options()
	}
	// !!! Collect compilation outputs (js, dts, source maps)
	return &CompilationResult{
		Diagnostics:    diagnostics,
		Program:        program,
		Options:        options,
		HarnessOptions: harnessOptions,
	}
}

// !!! Temporary while we don't have the real `createProgram`
func createProgram(host compiler.CompilerHost, options *core.CompilerOptions, rootFiles []string) *compiler.Program {
	programOptions := compiler.ProgramOptions{
<<<<<<< HEAD
		RootFiles:          rootFiles,
		Host:               host,
		Options:            options,
		DefaultLibraryPath: bundled.LibPath(),
		SingleThreaded:     true, // JUST FOR TESTING
=======
		RootFiles: rootFiles,
		Host:      host,
		Options:   options,
>>>>>>> 8eac7969
	}
	program := compiler.NewProgram(programOptions)
	return program
}

func EnumerateFiles(folder string, testRegex *regexp.Regexp, recursive bool) ([]string, error) {
	files, err := listFiles(folder, testRegex, recursive)
	if err != nil {
		return nil, err
	}
	return core.Map(files, tspath.NormalizeSlashes), nil
}

func listFiles(path string, spec *regexp.Regexp, recursive bool) ([]string, error) {
	return listFilesWorker(spec, recursive, path)
}

func listFilesWorker(spec *regexp.Regexp, recursive bool, folder string) ([]string, error) {
	folder = tspath.GetNormalizedAbsolutePath(folder, repo.TestDataPath)
	entries, err := os.ReadDir(folder)
	if err != nil {
		return nil, err
	}
	var paths []string
	for _, entry := range entries {
		path := tspath.NormalizePath(filepath.Join(folder, entry.Name()))
		if !entry.IsDir() {
			if spec == nil || spec.MatchString(path) {
				paths = append(paths, path)
			}
		} else if recursive {
			subPaths, err := listFilesWorker(spec, recursive, path)
			if err != nil {
				return nil, err
			}
			paths = append(paths, subPaths...)
		}
	}
	return paths, nil
}

func getFileBasedTestConfigurationDescription(config TestConfiguration) string {
	var output strings.Builder
	keys := slices.Sorted(maps.Keys(config))
	for i, key := range keys {
		if i > 0 {
			output.WriteString(", ")
		}
		fmt.Fprintf(&output, "%s=%s", key, config[key])
	}
	return output.String()
}

func GetFileBasedTestConfigurations(t *testing.T, settings map[string]string, varyByOptions map[string]struct{}) []*NamedTestConfiguration {
	var optionEntries [][]string // Each element slice has the option name as the first element, and the values as the rest
	variationCount := 1
	nonVariyingOptions := make(map[string]string)
	for option, value := range settings {
		if _, ok := varyByOptions[option]; ok {
			entries := splitOptionValues(t, value, option)
			if len(entries) > 1 {
				variationCount *= len(entries)
				if variationCount > 25 {
					t.Fatal("Provided test options exceeded the maximum number of variations")
				}
				optionEntries = append(optionEntries, append([]string{option}, entries...))
			} else if len(entries) == 1 {
				nonVariyingOptions[option] = entries[0]
			}
		} else {
			// Variation is not supported for the option
			nonVariyingOptions[option] = value
		}
	}

	var configurations []*NamedTestConfiguration
	if len(optionEntries) > 0 {
		// Merge varying and non-varying options
		varyingConfigurations := computeFileBasedTestConfigurationVariations(variationCount, optionEntries)
		for _, varyingConfig := range varyingConfigurations {
			description := getFileBasedTestConfigurationDescription(varyingConfig)
			for key, value := range nonVariyingOptions {
				varyingConfig[key] = value
			}
			configurations = append(configurations, &NamedTestConfiguration{description, varyingConfig})
		}
	} else if len(nonVariyingOptions) > 0 {
		// Only non-varying options
		configurations = append(configurations, &NamedTestConfiguration{"", nonVariyingOptions})
	}
	return configurations
}

// Splits a string value into an array of strings, each corresponding to a unique value for the given option.
// Also handles the `*` value, which includes all possible values for the option, and exclusions using `-` or `!`.
// ```
//
//	splitOptionValues("esnext, es2015, es6", "target") => ["esnext", "es2015"]
//	splitOptionValues("*", "strict") => ["true", "false"]
//	splitOptionValues("*, -true", "strict") => ["false"]
//
// ```
func splitOptionValues(t *testing.T, value string, option string) []string {
	if len(value) == 0 {
		return nil
	}

	star := false
	var includes []string
	var excludes []string
	for _, s := range strings.Split(value, ",") {
		s = strings.TrimSpace(s)
		if len(s) == 0 {
			continue
		}
		if s == "*" {
			star = true
		} else if strings.HasPrefix(s, "-") || strings.HasPrefix(s, "!") {
			excludes = append(excludes, s[1:])
		} else {
			includes = append(includes, s)
		}
	}

	if len(includes) == 0 && !star && len(excludes) == 0 {
		return nil
	}

	// Dedupe the variations by their normalized values
	variations := make(map[tsoptions.CompilerOptionsValue]string)

	// add (and deduplicate) all included entries
	for _, include := range includes {
		value := getValueOfOptionString(t, option, include)
		variations[value] = include
	}

	allValues := getAllValuesForOption(option)
	if star && len(allValues) > 0 {
		// add all entries
		for _, include := range allValues {
			value := getValueOfOptionString(t, option, include)
			variations[value] = include
		}
	}

	// remove all excluded entries
	for _, exclude := range excludes {
		value := getValueOfOptionString(t, option, exclude)
		delete(variations, value)
	}

	if len(variations) == 0 {
		panic(fmt.Sprintf("Variations in test option '@%s' resulted in an empty set.", option))
	}
	return slices.Collect(maps.Values(variations))
}

func getValueOfOptionString(t *testing.T, option string, value string) tsoptions.CompilerOptionsValue {
	optionDecl := getCommandLineOption(option)
	if optionDecl == nil {
		t.Fatalf("Unknown option '%s'", option)
	}
	return getOptionValue(t, optionDecl, value)
}

func getCommandLineOption(option string) *tsoptions.CommandLineOption {
	return core.Find(tsoptions.OptionsDeclarations, func(optionDecl *tsoptions.CommandLineOption) bool {
		return strings.ToLower(optionDecl.Name) == strings.ToLower(option)
	})
}

func getAllValuesForOption(option string) []string {
	optionDecl := getCommandLineOption(option)
	if optionDecl == nil {
		return nil
	}
	switch optionDecl.Kind {
	case tsoptions.CommandLineOptionTypeEnum:
		return slices.Collect(optionDecl.EnumMap().Keys())
	case tsoptions.CommandLineOptionTypeBoolean:
		return []string{"true", "false"}
	}
	return nil
}

func computeFileBasedTestConfigurationVariations(variationCount int, optionEntries [][]string) []TestConfiguration {
	configurations := make([]TestConfiguration, 0, variationCount)
	computeFileBasedTestConfigurationVariationsWorker(&configurations, optionEntries, 0, make(map[string]string))
	return configurations
}

func computeFileBasedTestConfigurationVariationsWorker(
	configurations *[]TestConfiguration,
	optionEntries [][]string,
	index int,
	variationState TestConfiguration,
) {
	if index >= len(optionEntries) {
		*configurations = append(*configurations, maps.Clone(variationState))
		return
	}

	optionKey := optionEntries[index][0]
	entries := optionEntries[index][1:]
	for _, entry := range entries {
		// set or overwrite the variation, then compute the next variation
		variationState[optionKey] = entry
		computeFileBasedTestConfigurationVariationsWorker(configurations, optionEntries, index+1, variationState)
	}
}

func GetConfigNameFromFileName(filename string) string {
	basenameLower := strings.ToLower(tspath.GetBaseFileName(filename))
	if basenameLower == "tsconfig.json" || basenameLower == "jsconfig.json" {
		return basenameLower
	}
	return ""
}<|MERGE_RESOLUTION|>--- conflicted
+++ resolved
@@ -449,17 +449,9 @@
 // !!! Temporary while we don't have the real `createProgram`
 func createProgram(host compiler.CompilerHost, options *core.CompilerOptions, rootFiles []string) *compiler.Program {
 	programOptions := compiler.ProgramOptions{
-<<<<<<< HEAD
-		RootFiles:          rootFiles,
-		Host:               host,
-		Options:            options,
-		DefaultLibraryPath: bundled.LibPath(),
-		SingleThreaded:     true, // JUST FOR TESTING
-=======
 		RootFiles: rootFiles,
 		Host:      host,
 		Options:   options,
->>>>>>> 8eac7969
 	}
 	program := compiler.NewProgram(programOptions)
 	return program
