package harnessutil

import (
	"fmt"
	"maps"
	"os"
	"path/filepath"
	"regexp"
	"slices"
	"strconv"
	"strings"
	"sync"
	"testing"
	"testing/fstest"

	"github.com/microsoft/typescript-go/internal/ast"
	"github.com/microsoft/typescript-go/internal/bundled"
	"github.com/microsoft/typescript-go/internal/compiler"
	"github.com/microsoft/typescript-go/internal/core"
	"github.com/microsoft/typescript-go/internal/parser"
	"github.com/microsoft/typescript-go/internal/repo"
	"github.com/microsoft/typescript-go/internal/scanner"
	"github.com/microsoft/typescript-go/internal/testutil"
	"github.com/microsoft/typescript-go/internal/tsoptions"
	"github.com/microsoft/typescript-go/internal/tspath"
	"github.com/microsoft/typescript-go/internal/vfs"
	"github.com/microsoft/typescript-go/internal/vfs/vfstest"
)

type TestFile struct {
	UnitName string
	Content  string
}

type CompilationResult struct {
	Diagnostics    []*ast.Diagnostic
	Program        *compiler.Program
	Options        *core.CompilerOptions
	HarnessOptions *HarnessOptions
	// !!! outputs
}

// This maps a compiler setting to its string value, after splitting by commas,
// handling inclusions and exclusions, and deduplicating.
// For example, if a test file contains:
//
//	// @target: esnext, es2015
//
// Then the map will map "target" to "esnext", and another map will map "target" to "es2015".
type TestConfiguration = map[string]string

type NamedTestConfiguration struct {
	Name   string
	Config TestConfiguration
}

type HarnessOptions struct {
	AllowNonTsExtensions    bool
	CaseSensitivity         tspath.CaseSensitivity
	BaselineFile            string
	IncludeBuiltFile        string
	FileName                string
	LibFiles                []string
	NoErrorTruncation       bool
	SuppressOutputPathCheck bool
	NoImplicitReferences    bool
	CurrentDirectory        string
	Symlink                 string
	Link                    string
	NoTypesAndSymbols       bool
	FullEmitPaths           bool
	NoCheck                 bool
	ReportDiagnostics       bool
	CaptureSuggestions      bool
	TypescriptVersion       string
}

func CompileFiles(
	t *testing.T,
	inputFiles []*TestFile,
	otherFiles []*TestFile,
	testConfig TestConfiguration,
	tsconfigOptions *core.CompilerOptions,
	currentDirectory string,
	symlinks any,
) *CompilationResult {
	var compilerOptions core.CompilerOptions
	if tsconfigOptions != nil {
		compilerOptions = *tsconfigOptions
	}
	// Set default options for tests
	if compilerOptions.NewLine == core.NewLineKindNone {
		compilerOptions.NewLine = core.NewLineKindCRLF
	}
	if compilerOptions.SkipDefaultLibCheck == core.TSUnknown {
		compilerOptions.SkipDefaultLibCheck = core.TSTrue
	}
	compilerOptions.NoErrorTruncation = core.TSTrue
	harnessOptions := HarnessOptions{CaseSensitivity: tspath.CaseSensitive, CurrentDirectory: currentDirectory}

	// Parse harness and compiler options from the test configuration
	if testConfig != nil {
		setOptionsFromTestConfig(t, testConfig, &compilerOptions, &harnessOptions)
	}

	var programFileNames []string
	for _, file := range inputFiles {
		fileName := tspath.GetNormalizedAbsolutePath(file.UnitName, currentDirectory)

		if !tspath.FileExtensionIs(fileName, tspath.ExtensionJson) {
			programFileNames = append(programFileNames, fileName)
		}
	}

	// !!! Note: lib files are not going to be in `built/local`.
	// In addition, not all files that used to be in `built/local` are going to exist.
	// Files from built\local that are requested by test "@includeBuiltFiles" to be in the context.
	// Treat them as library files, so include them in build, but not in baselines.
	// if harnessOptions.includeBuiltFile != "" {
	// 	programFileNames = append(programFileNames, tspath.CombinePaths(builtFolder, harnessOptions.includeBuiltFile))
	// }

	// !!! This won't work until we have the actual lib files
	// // Files from tests\lib that are requested by "@libFiles"
	// if len(harnessOptions.libFiles) > 0 {
	// 	for _, libFile := range harnessOptions.libFiles {
	// 		programFileNames = append(programFileNames, tspath.CombinePaths(testLibFolder, libFile))
	// 	}
	// }

	// !!!
	// docs := append(inputFiles, otherFiles...) // !!! Convert to `TextDocument`
	// const fs = vfs.createFromFileSystem(IO, !useCaseSensitiveFileNames, { documents: docs, cwd: currentDirectory });
	// if (symlinks) {
	// 	fs.apply(symlinks);
	// }

	// ts.assign(options, ts.convertToOptionsWithAbsolutePaths(options, path => ts.getNormalizedAbsolutePath(path, currentDirectory)));

	// !!! Port vfs usage closer to original

	// Create fake FS for testing
	testfs := map[string]any{}
	for _, file := range inputFiles {
		fileName := tspath.GetNormalizedAbsolutePath(file.UnitName, currentDirectory)
		testfs[fileName] = &fstest.MapFile{
			Data: []byte(file.Content),
		}
	}
	for _, file := range otherFiles {
		fileName := tspath.GetNormalizedAbsolutePath(file.UnitName, currentDirectory)
		testfs[fileName] = &fstest.MapFile{
			Data: []byte(file.Content),
		}
	}

<<<<<<< HEAD
	fs := vfstest.FromMapFS(testfs, harnessOptions.CaseSensitivity)
=======
	fs := vfstest.FromMap(testfs, harnessOptions.UseCaseSensitiveFileNames)
>>>>>>> fd96154f
	fs = bundled.WrapFS(fs)

	host := createCompilerHost(fs, bundled.LibPath(), &compilerOptions, currentDirectory)
	result := compileFilesWithHost(host, programFileNames, &compilerOptions, &harnessOptions)

	return result
}

func setOptionsFromTestConfig(t *testing.T, testConfig TestConfiguration, compilerOptions *core.CompilerOptions, harnessOptions *HarnessOptions) {
	for name, value := range testConfig {
		if name == "typescriptversion" {
			continue
		}

		commandLineOption := getCommandLineOption(name)
		if commandLineOption != nil {
			parsedValue := getOptionValue(t, commandLineOption, value)
			errors := tsoptions.ParseCompilerOptions(commandLineOption.Name, parsedValue, compilerOptions)
			if len(errors) > 0 {
				t.Fatalf("Error parsing value '%s' for compiler option '%s'.", value, commandLineOption.Name)
			}
			continue
		}
		harnessOption := getHarnessOption(name)
		if harnessOption != nil {
			parsedValue := getOptionValue(t, harnessOption, value)
			parseHarnessOption(t, harnessOption.Name, parsedValue, harnessOptions)
			continue
		}

		t.Fatalf("Unknown compiler option '%s'.", name)
	}
}

var harnessCommandLineOptions = []*tsoptions.CommandLineOption{
	{
		Name: "allowNonTsExtensions",
		Kind: tsoptions.CommandLineOptionTypeBoolean,
	},
	{
		Name: "useCaseSensitiveFileNames",
		Kind: tsoptions.CommandLineOptionTypeBoolean,
	},
	{
		Name: "baselineFile",
		Kind: tsoptions.CommandLineOptionTypeString,
	},
	{
		Name: "includeBuiltFile",
		Kind: tsoptions.CommandLineOptionTypeString,
	},
	{
		Name: "fileName",
		Kind: tsoptions.CommandLineOptionTypeString,
	},
	{
		Name: "libFiles",
		Kind: tsoptions.CommandLineOptionTypeList,
	},
	{
		Name: "noErrorTruncation",
		Kind: tsoptions.CommandLineOptionTypeBoolean,
	},
	{
		Name: "suppressOutputPathCheck",
		Kind: tsoptions.CommandLineOptionTypeBoolean,
	},
	{
		Name: "noImplicitReferences",
		Kind: tsoptions.CommandLineOptionTypeBoolean,
	},
	{
		Name: "currentDirectory",
		Kind: tsoptions.CommandLineOptionTypeString,
	},
	{
		Name: "symlink",
		Kind: tsoptions.CommandLineOptionTypeString,
	},
	{
		Name: "link",
		Kind: tsoptions.CommandLineOptionTypeString,
	},
	{
		Name: "noTypesAndSymbols",
		Kind: tsoptions.CommandLineOptionTypeBoolean,
	},
	// Emitted js baseline will print full paths for every output file
	{
		Name: "fullEmitPaths",
		Kind: tsoptions.CommandLineOptionTypeBoolean,
	},
	{
		Name: "noCheck",
		Kind: tsoptions.CommandLineOptionTypeBoolean,
	},
	// used to enable error collection in `transpile` baselines
	{
		Name: "reportDiagnostics",
		Kind: tsoptions.CommandLineOptionTypeBoolean,
	},
	// Adds suggestion diagnostics to error baselines
	{
		Name: "captureSuggestions",
		Kind: tsoptions.CommandLineOptionTypeBoolean,
	},
}

func getHarnessOption(name string) *tsoptions.CommandLineOption {
	return core.Find(harnessCommandLineOptions, func(option *tsoptions.CommandLineOption) bool {
		return strings.ToLower(option.Name) == strings.ToLower(name)
	})
}

func parseHarnessOption(t *testing.T, key string, value any, options *HarnessOptions) {
	switch key {
	case "allowNonTsExtensions":
		options.AllowNonTsExtensions = value.(bool)
	case "useCaseSensitiveFileNames":
		if useCaseSensitiveFileNames := value.(bool); useCaseSensitiveFileNames {
			options.CaseSensitivity = tspath.CaseSensitive
		} else {
			options.CaseSensitivity = tspath.CaseInsensitive
		}
	case "baselineFile":
		options.BaselineFile = value.(string)
	case "includeBuiltFile":
		options.IncludeBuiltFile = value.(string)
	case "fileName":
		options.FileName = value.(string)
	case "libFiles":
		options.LibFiles = value.([]string)
	case "noErrorTruncation":
		options.NoErrorTruncation = value.(bool)
	case "suppressOutputPathCheck":
		options.SuppressOutputPathCheck = value.(bool)
	case "noImplicitReferences":
		options.NoImplicitReferences = value.(bool)
	case "currentDirectory":
		options.CurrentDirectory = value.(string)
	case "symlink":
		options.Symlink = value.(string)
	case "link":
		options.Link = value.(string)
	case "noTypesAndSymbols":
		options.NoTypesAndSymbols = value.(bool)
	case "fullEmitPaths":
		options.FullEmitPaths = value.(bool)
	case "noCheck":
		options.NoCheck = value.(bool)
	case "reportDiagnostics":
		options.ReportDiagnostics = value.(bool)
	case "captureSuggestions":
		options.CaptureSuggestions = value.(bool)
	case "typescriptVersion":
		options.TypescriptVersion = value.(string)
	default:
		t.Fatalf("Unknown harness option '%s'.", key)
	}
}

var deprecatedModuleResolution []string = []string{"node", "classic", "node10"}

func getOptionValue(t *testing.T, option *tsoptions.CommandLineOption, value string) tsoptions.CompilerOptionsValue {
	switch option.Kind {
	case tsoptions.CommandLineOptionTypeString:
		return value
	case tsoptions.CommandLineOptionTypeNumber:
		numVal, err := strconv.Atoi(value)
		if err != nil {
			t.Fatalf("Value for option '%s' must be a number, got: %v", option.Name, value)
		}
		return numVal
	case tsoptions.CommandLineOptionTypeBoolean:
		switch strings.ToLower(value) {
		case "true":
			return true
		case "false":
			return false
		default:
			t.Fatalf("Value for option '%s' must be a boolean, got: %v", option.Name, value)
		}
	case tsoptions.CommandLineOptionTypeEnum:
		enumVal, ok := option.EnumMap().Get(strings.ToLower(value))
		if !ok {
			t.Fatalf("Value for option '%s' must be one of %s, got: %v", option.Name, strings.Join(slices.Collect(option.EnumMap().Keys()), ","), value)
		}
		return enumVal
	case tsoptions.CommandLineOptionTypeList, tsoptions.CommandLineOptionTypeListOrElement:
		listVal, errors := tsoptions.ParseListTypeOption(option, value)
		if len(errors) > 0 {
			t.Fatalf("Unknown value '%s' for compiler option '%s'", value, option.Name)
		}
		return listVal
	case tsoptions.CommandLineOptionTypeObject:
		t.Fatalf("Object type options like '%s' are not supported", option.Name)
	}
	return nil
}

type cachedCompilerHost struct {
	compiler.CompilerHost
	options *core.CompilerOptions
}

var sourceFileCache sync.Map

func (h *cachedCompilerHost) GetSourceFile(fileName string, path tspath.Path, languageVersion core.ScriptTarget) *ast.SourceFile {
	text, _ := h.FS().ReadFile(fileName)

	type sourceFileCacheKey struct {
		core.SourceFileAffectingCompilerOptions
		fileName        string
		path            tspath.Path
		languageVersion core.ScriptTarget
		text            string
	}

	key := sourceFileCacheKey{
		SourceFileAffectingCompilerOptions: h.options.SourceFileAffecting(),
		fileName:                           fileName,
		path:                               path,
		languageVersion:                    languageVersion,
		text:                               text,
	}

	if cached, ok := sourceFileCache.Load(key); ok {
		return cached.(*ast.SourceFile)
	}

	// !!! dedupe with compiler.compilerHost
	var sourceFile *ast.SourceFile
	if tspath.FileExtensionIs(fileName, tspath.ExtensionJson) {
		sourceFile = parser.ParseJSONText(fileName, path, text)
	} else {
		// !!! JSDocParsingMode
		sourceFile = parser.ParseSourceFile(fileName, path, text, languageVersion, scanner.JSDocParsingModeParseAll)
	}

	result, _ := sourceFileCache.LoadOrStore(key, sourceFile)
	return result.(*ast.SourceFile)
}

func createCompilerHost(fs vfs.FS, defaultLibraryPath string, options *core.CompilerOptions, currentDirectory string) compiler.CompilerHost {
	return &cachedCompilerHost{
		CompilerHost: compiler.NewCompilerHost(options, currentDirectory, fs, defaultLibraryPath),
		options:      options,
	}
}

func compileFilesWithHost(
	host compiler.CompilerHost,
	rootFiles []string,
	options *core.CompilerOptions,
	harnessOptions *HarnessOptions,
) *CompilationResult {
	// !!!
	// if (compilerOptions.project || !rootFiles || rootFiles.length === 0) {
	// 	const project = readProject(host.parseConfigHost, compilerOptions.project, compilerOptions);
	// 	if (project) {
	// 		if (project.errors && project.errors.length > 0) {
	// 			return new CompilationResult(host, compilerOptions, /*program*/ undefined, /*result*/ undefined, project.errors);
	// 		}
	// 		if (project.config) {
	// 			rootFiles = project.config.fileNames;
	// 			compilerOptions = project.config.options;
	// 		}
	// 	}
	// 	delete compilerOptions.project;
	// }

	// !!! Need `getPreEmitDiagnostics` program for this
	// pre-emit/post-emit error comparison requires declaration emit twice, which can be slow. If it's unlikely to flag any error consistency issues
	// and if the test is running `skipLibCheck` - an indicator that we want the tets to run quickly - skip the before/after error comparison, too
	// skipErrorComparison := len(rootFiles) >= 100 || options.SkipLibCheck == core.TSTrue && options.Declaration == core.TSTrue
	// var preProgram *compiler.Program
	// if !skipErrorComparison {
	// preProgram = ts.createProgram({ rootNames: rootFiles || [], options: { ...compilerOptions, configFile: compilerOptions.configFile, traceResolution: false }, host, typeScriptVersion })
	// }
	// let preErrors = preProgram && ts.getPreEmitDiagnostics(preProgram);
	// if (preProgram && harnessOptions.captureSuggestions) {
	//     preErrors = ts.concatenate(preErrors, ts.flatMap(preProgram.getSourceFiles(), f => preProgram.getSuggestionDiagnostics(f)));
	// }

	// const program = ts.createProgram({ rootNames: rootFiles || [], options: compilerOptions, host, harnessOptions.typeScriptVersion });
	// const emitResult = program.emit();
	// let postErrors = ts.getPreEmitDiagnostics(program);
	// !!! Need `getSuggestionDiagnostics` for this
	// if (harnessOptions.captureSuggestions) {
	//     postErrors = ts.concatenate(postErrors, ts.flatMap(program.getSourceFiles(), f => program.getSuggestionDiagnostics(f)));
	// }
	// const longerErrors = ts.length(preErrors) > postErrors.length ? preErrors : postErrors;
	// const shorterErrors = longerErrors === preErrors ? postErrors : preErrors;
	// const errors = preErrors && (preErrors.length !== postErrors.length) ? [
	//     ...shorterErrors!,
	//     ts.addRelatedInfo(
	//         ts.createCompilerDiagnostic({
	//             category: ts.DiagnosticCategory.Error,
	//             code: -1,
	//             key: "-1",
	//             message: `Pre-emit (${preErrors.length}) and post-emit (${postErrors.length}) diagnostic counts do not match! This can indicate that a semantic _error_ was added by the emit resolver - such an error may not be reflected on the command line or in the editor, but may be captured in a baseline here!`,
	//         }),
	//         ts.createCompilerDiagnostic({
	//             category: ts.DiagnosticCategory.Error,
	//             code: -1,
	//             key: "-1",
	//             message: `The excess diagnostics are:`,
	//         }),
	//         ...ts.filter(longerErrors!, p => !ts.some(shorterErrors, p2 => ts.compareDiagnostics(p, p2) === ts.Comparison.EqualTo)),
	//     ),
	// ] : postErrors;
	program := createProgram(host, options, rootFiles)
	var diagnostics []*ast.Diagnostic
	diagnostics = append(diagnostics, program.GetSyntacticDiagnostics(nil)...)
	diagnostics = append(diagnostics, program.GetBindDiagnostics(nil)...)
	diagnostics = append(diagnostics, program.GetSemanticDiagnostics(nil)...)
	diagnostics = append(diagnostics, program.GetGlobalDiagnostics()...)

	return newCompilationResult(options, program, diagnostics, harnessOptions)
}

func newCompilationResult(
	options *core.CompilerOptions,
	program *compiler.Program,
	diagnostics []*ast.Diagnostic,
	harnessOptions *HarnessOptions,
) *CompilationResult {
	if program != nil {
		options = program.Options()
	}
	// !!! Collect compilation outputs (js, dts, source maps)
	return &CompilationResult{
		Diagnostics:    diagnostics,
		Program:        program,
		Options:        options,
		HarnessOptions: harnessOptions,
	}
}

func createProgram(host compiler.CompilerHost, options *core.CompilerOptions, rootFiles []string) *compiler.Program {
	programOptions := compiler.ProgramOptions{
		RootFiles:      rootFiles,
		Host:           host,
		Options:        options,
		SingleThreaded: testutil.TestProgramIsSingleThreaded(),
	}
	program := compiler.NewProgram(programOptions)
	return program
}

func EnumerateFiles(folder string, testRegex *regexp.Regexp, recursive bool) ([]string, error) {
	files, err := listFiles(folder, testRegex, recursive)
	if err != nil {
		return nil, err
	}
	return core.Map(files, tspath.NormalizeSlashes), nil
}

func listFiles(path string, spec *regexp.Regexp, recursive bool) ([]string, error) {
	return listFilesWorker(spec, recursive, path)
}

func listFilesWorker(spec *regexp.Regexp, recursive bool, folder string) ([]string, error) {
	folder = tspath.GetNormalizedAbsolutePath(folder, repo.TestDataPath)
	entries, err := os.ReadDir(folder)
	if err != nil {
		return nil, err
	}
	var paths []string
	for _, entry := range entries {
		path := tspath.NormalizePath(filepath.Join(folder, entry.Name()))
		if !entry.IsDir() {
			if spec == nil || spec.MatchString(path) {
				paths = append(paths, path)
			}
		} else if recursive {
			subPaths, err := listFilesWorker(spec, recursive, path)
			if err != nil {
				return nil, err
			}
			paths = append(paths, subPaths...)
		}
	}
	return paths, nil
}

func getFileBasedTestConfigurationDescription(config TestConfiguration) string {
	var output strings.Builder
	keys := slices.Sorted(maps.Keys(config))
	for i, key := range keys {
		if i > 0 {
			output.WriteString(",")
		}
		fmt.Fprintf(&output, "%s=%s", key, strings.ToLower(config[key]))
	}
	return output.String()
}

func GetFileBasedTestConfigurations(t *testing.T, settings map[string]string, varyByOptions map[string]struct{}) []*NamedTestConfiguration {
	var optionEntries [][]string // Each element slice has the option name as the first element, and the values as the rest
	variationCount := 1
	nonVariyingOptions := make(map[string]string)
	for option, value := range settings {
		if _, ok := varyByOptions[option]; ok {
			entries := splitOptionValues(t, value, option)
			if len(entries) > 1 {
				variationCount *= len(entries)
				if variationCount > 25 {
					t.Fatal("Provided test options exceeded the maximum number of variations")
				}
				optionEntries = append(optionEntries, append([]string{option}, entries...))
			} else if len(entries) == 1 {
				nonVariyingOptions[option] = entries[0]
			}
		} else {
			// Variation is not supported for the option
			nonVariyingOptions[option] = value
		}
	}

	var configurations []*NamedTestConfiguration
	if len(optionEntries) > 0 {
		// Merge varying and non-varying options
		varyingConfigurations := computeFileBasedTestConfigurationVariations(variationCount, optionEntries)
		for _, varyingConfig := range varyingConfigurations {
			description := getFileBasedTestConfigurationDescription(varyingConfig)
			for key, value := range nonVariyingOptions {
				varyingConfig[key] = value
			}
			configurations = append(configurations, &NamedTestConfiguration{description, varyingConfig})
		}
	} else if len(nonVariyingOptions) > 0 {
		// Only non-varying options
		configurations = append(configurations, &NamedTestConfiguration{"", nonVariyingOptions})
	}
	return configurations
}

// Splits a string value into an array of strings, each corresponding to a unique value for the given option.
// Also handles the `*` value, which includes all possible values for the option, and exclusions using `-` or `!`.
// ```
//
//	splitOptionValues("esnext, es2015, es6", "target") => ["esnext", "es2015"]
//	splitOptionValues("*", "strict") => ["true", "false"]
//	splitOptionValues("*, -true", "strict") => ["false"]
//
// ```
func splitOptionValues(t *testing.T, value string, option string) []string {
	if len(value) == 0 {
		return nil
	}

	star := false
	var includes []string
	var excludes []string
	for _, s := range strings.Split(value, ",") {
		s = strings.TrimSpace(s)
		if len(s) == 0 {
			continue
		}
		if s == "*" {
			star = true
		} else if strings.HasPrefix(s, "-") || strings.HasPrefix(s, "!") {
			excludes = append(excludes, s[1:])
		} else {
			includes = append(includes, s)
		}
	}

	if len(includes) == 0 && !star && len(excludes) == 0 {
		return nil
	}

	// Dedupe the variations by their normalized values
	variations := make(map[tsoptions.CompilerOptionsValue]string)

	// add (and deduplicate) all included entries
	for _, include := range includes {
		value := getValueOfOptionString(t, option, include)
		if _, ok := variations[value]; !ok {
			variations[value] = include
		}
	}

	allValues := getAllValuesForOption(option)
	if star && len(allValues) > 0 {
		// add all entries
		for _, include := range allValues {
			value := getValueOfOptionString(t, option, include)
			if _, ok := variations[value]; !ok {
				variations[value] = include
			}
		}
	}

	// remove all excluded entries
	for _, exclude := range excludes {
		value := getValueOfOptionString(t, option, exclude)
		delete(variations, value)
	}

	if len(variations) == 0 {
		panic(fmt.Sprintf("Variations in test option '@%s' resulted in an empty set.", option))
	}
	return slices.Collect(maps.Values(variations))
}

func getValueOfOptionString(t *testing.T, option string, value string) tsoptions.CompilerOptionsValue {
	optionDecl := getCommandLineOption(option)
	if optionDecl == nil {
		t.Fatalf("Unknown option '%s'", option)
	}
	// TODO(gabritto): remove this when we deprecate the tests containing those option values
	if optionDecl.Name == "moduleResolution" && slices.Contains(deprecatedModuleResolution, strings.ToLower(value)) {
		return value
	}
	return getOptionValue(t, optionDecl, value)
}

func getCommandLineOption(option string) *tsoptions.CommandLineOption {
	return core.Find(tsoptions.OptionsDeclarations, func(optionDecl *tsoptions.CommandLineOption) bool {
		return strings.ToLower(optionDecl.Name) == strings.ToLower(option)
	})
}

func getAllValuesForOption(option string) []string {
	optionDecl := getCommandLineOption(option)
	if optionDecl == nil {
		return nil
	}
	switch optionDecl.Kind {
	case tsoptions.CommandLineOptionTypeEnum:
		return slices.Collect(optionDecl.EnumMap().Keys())
	case tsoptions.CommandLineOptionTypeBoolean:
		return []string{"true", "false"}
	}
	return nil
}

func computeFileBasedTestConfigurationVariations(variationCount int, optionEntries [][]string) []TestConfiguration {
	configurations := make([]TestConfiguration, 0, variationCount)
	computeFileBasedTestConfigurationVariationsWorker(&configurations, optionEntries, 0, make(map[string]string))
	return configurations
}

func computeFileBasedTestConfigurationVariationsWorker(
	configurations *[]TestConfiguration,
	optionEntries [][]string,
	index int,
	variationState TestConfiguration,
) {
	if index >= len(optionEntries) {
		*configurations = append(*configurations, maps.Clone(variationState))
		return
	}

	optionKey := optionEntries[index][0]
	entries := optionEntries[index][1:]
	for _, entry := range entries {
		// set or overwrite the variation, then compute the next variation
		variationState[optionKey] = entry
		computeFileBasedTestConfigurationVariationsWorker(configurations, optionEntries, index+1, variationState)
	}
}

func GetConfigNameFromFileName(filename string) string {
	basenameLower := strings.ToLower(tspath.GetBaseFileName(filename))
	if basenameLower == "tsconfig.json" || basenameLower == "jsconfig.json" {
		return basenameLower
	}
	return ""
}<|MERGE_RESOLUTION|>--- conflicted
+++ resolved
@@ -154,11 +154,7 @@
 		}
 	}
 
-<<<<<<< HEAD
-	fs := vfstest.FromMapFS(testfs, harnessOptions.CaseSensitivity)
-=======
-	fs := vfstest.FromMap(testfs, harnessOptions.UseCaseSensitiveFileNames)
->>>>>>> fd96154f
+	fs := vfstest.FromMap(testfs, harnessOptions.CaseSensitivity)
 	fs = bundled.WrapFS(fs)
 
 	host := createCompilerHost(fs, bundled.LibPath(), &compilerOptions, currentDirectory)
