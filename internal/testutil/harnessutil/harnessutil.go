--- conflicted
+++ resolved
@@ -260,15 +260,9 @@
 }
 
 // !!! Temporary while we don't have the real `createProgram`
-<<<<<<< HEAD
-func createProgram(host program.CompilerHost, options *core.CompilerOptions) *program.Program {
+func createProgram(host program.CompilerHost, options *core.CompilerOptions, rootFiles []string) *program.Program {
 	programOptions := program.ProgramOptions{
-		RootPath:           "/", // Include all files while we don't have a way to specify root files
-=======
-func createProgram(host compiler.CompilerHost, options *core.CompilerOptions, rootFiles []string) *compiler.Program {
-	programOptions := compiler.ProgramOptions{
 		RootFiles:          rootFiles,
->>>>>>> be04d4f5
 		Host:               host,
 		Options:            options,
 		DefaultLibraryPath: bundled.LibPath(),
