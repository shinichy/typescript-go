package baseline

import (
	"fmt"
	"os"
	"path/filepath"
	"strings"
	"testing"

	"github.com/microsoft/typescript-go/internal/repo"
	"github.com/pkg/diff"
)

type Options struct {
	Subfolder string
	IsDiff    bool
}

const NoContent = "<no content>"

func Run(t *testing.T, fileName string, actual string, opts Options) {
<<<<<<< HEAD
	if opts.IsDiff {
		diff := getBaselineDiff(t, actual, fileName)
		diffFileName := fileName + ".diff"
		opts.Subfolder = "diff/" + opts.Subfolder
		// Write original baseline in addition to diff baseline
		if actual != NoContent {
			localFileName := localPath(fileName, opts.Subfolder)
			if err := os.MkdirAll(filepath.Dir(localFileName), 0o755); err != nil {
				t.Fatal(fmt.Errorf("failed to create directories for the local baseline file %s: %w", localFileName, err))
			}
			if err := os.WriteFile(localFileName, []byte(actual), 0o644); err != nil {
				t.Fatal(fmt.Errorf("failed to write the local baseline file %s: %w", localFileName, err))
			}
		}
		writeComparison(t, diff, diffFileName, opts)
	} else {
		writeComparison(t, actual, fileName, opts)
	}
}

func getBaselineDiff(t *testing.T, actual string, fileName string) string {
	expected := NoContent
	refFileName := tsBaselinePath(fileName)
	if content, err := os.ReadFile(refFileName); err == nil {
		expected = string(content)
	}
	if actual == expected {
		return NoContent
	}
	var b strings.Builder
	err := diff.Text("", "", actual, expected, &b)
	if err != nil {
		t.Fatalf("failed to diff the actual and expected content: %v", err)
	}
	return b.String()
}

func tsBaselinePath(fileName string) string {
	return filepath.Join(repo.TestDataPath, "..", "_submodules", "TypeScript", "tests", "baselines", "reference", fileName)
}

func writeComparison(t *testing.T, actual string, relativeFileName string, opts Options) {
=======
	writeComparison(t, actual, fileName, false /*useSubmodule*/, opts)
}

func RunAgainstSubmodule(t *testing.T, fileName string, actual string, opts Options) {
	writeComparison(t, actual, fileName, true /*useSubmodule*/, opts)
}

func writeComparison(t *testing.T, actual string, relativeFileName string, useSubmodule bool, opts Options) {
>>>>>>> 5a3a0f91
	if actual == "" {
		panic("the generated content was \"\". Return 'baseline.NoContent' if no baselining is required.")
	}
	var (
		localFileName     string
		referenceFileName string
	)

	if useSubmodule {
		localFileName = submoduleLocalPath(relativeFileName, opts.Subfolder)
		referenceFileName = submoduleReferencePath(relativeFileName, opts.Subfolder)
	} else {
		localFileName = localPath(relativeFileName, opts.Subfolder)
		referenceFileName = referencePath(relativeFileName, opts.Subfolder)
	}

	expected := NoContent
	if content, err := os.ReadFile(referenceFileName); err == nil {
		expected = string(content)
	}

	if _, err := os.Stat(localFileName); err == nil {
		if err := os.Remove(localFileName); err != nil {
			t.Fatal(fmt.Errorf("failed to remove the local baseline file %s: %w", localFileName, err))
		}
	}
	if actual != expected {
		if err := os.MkdirAll(filepath.Dir(localFileName), 0o755); err != nil {
			t.Fatal(fmt.Errorf("failed to create directories for the local baseline file %s: %w", localFileName, err))
		}
		if actual == NoContent {
			if err := os.WriteFile(localFileName+".delete", []byte{}, 0o644); err != nil {
				t.Fatal(fmt.Errorf("failed to write the local baseline file %s: %w", localFileName+".delete", err))
			}
		} else if err := os.WriteFile(localFileName, []byte(actual), 0o644); err != nil {
			t.Fatal(fmt.Errorf("failed to write the local baseline file %s: %w", localFileName, err))
		}

		if _, err := os.Stat(referenceFileName); err != nil {
			if useSubmodule {
				t.Errorf("the baseline file %s does not exist in the TypeScript submodule", referenceFileName)
			} else {
				t.Errorf("new baseline created at %s.", localFileName)
			}
		} else if useSubmodule {
			t.Errorf("the baseline file %s does not match the reference in the TypeScript submodule", relativeFileName)
		} else {
			t.Errorf("the baseline file %s has changed. (Run `hereby baseline-accept` if the new baseline is correct.)", relativeFileName)
		}
	}
}

func localPath(fileName string, subfolder string) string {
	return filepath.Join(repo.TestDataPath, "baselines", "local", subfolder, fileName)
}

func submoduleLocalPath(fileName string, subfolder string) string {
	return filepath.Join(repo.TestDataPath, "baselines", "tmp", subfolder, fileName)
}

func referencePath(fileName string, subfolder string) string {
	return filepath.Join(repo.TestDataPath, "baselines", "reference", subfolder, fileName)
}

func submoduleReferencePath(fileName string, subfolder string) string {
	return filepath.Join(repo.TypeScriptSubmodulePath, "tests", "baselines", "reference", subfolder, fileName)
}<|MERGE_RESOLUTION|>--- conflicted
+++ resolved
@@ -19,7 +19,6 @@
 const NoContent = "<no content>"
 
 func Run(t *testing.T, fileName string, actual string, opts Options) {
-<<<<<<< HEAD
 	if opts.IsDiff {
 		diff := getBaselineDiff(t, actual, fileName)
 		diffFileName := fileName + ".diff"
@@ -34,9 +33,9 @@
 				t.Fatal(fmt.Errorf("failed to write the local baseline file %s: %w", localFileName, err))
 			}
 		}
-		writeComparison(t, diff, diffFileName, opts)
+		writeComparison(t, diff, diffFileName, false /*useSubmodule*/, opts)
 	} else {
-		writeComparison(t, actual, fileName, opts)
+		writeComparison(t, actual, fileName, false /*useSubmodule*/, opts)
 	}
 }
 
@@ -61,17 +60,11 @@
 	return filepath.Join(repo.TestDataPath, "..", "_submodules", "TypeScript", "tests", "baselines", "reference", fileName)
 }
 
-func writeComparison(t *testing.T, actual string, relativeFileName string, opts Options) {
-=======
-	writeComparison(t, actual, fileName, false /*useSubmodule*/, opts)
-}
-
 func RunAgainstSubmodule(t *testing.T, fileName string, actual string, opts Options) {
 	writeComparison(t, actual, fileName, true /*useSubmodule*/, opts)
 }
 
 func writeComparison(t *testing.T, actual string, relativeFileName string, useSubmodule bool, opts Options) {
->>>>>>> 5a3a0f91
 	if actual == "" {
 		panic("the generated content was \"\". Return 'baseline.NoContent' if no baselining is required.")
 	}
