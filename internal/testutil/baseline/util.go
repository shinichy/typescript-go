--- conflicted
+++ resolved
@@ -17,15 +17,10 @@
 	testPathDotDot     = regexp.MustCompile(`\.\.\/`)
 )
 
-<<<<<<< HEAD
-var libFolder = "built/local/" // !!! This needs to change
-var builtFolder = "/.ts"
-=======
 var (
-	libFolder   = "built/local/"
+	libFolder   = "built/local/" // !!! This needs to change
 	builtFolder = "/.ts"
 )
->>>>>>> 4f61e6d8
 
 func removeTestPathPrefixes(text string, retainTrailingDirectorySeparator bool) string {
 	testPathPrefix.ReplaceAllStringFunc(text, func(scheme string) string {
