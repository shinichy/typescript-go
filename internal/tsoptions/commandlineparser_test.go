--- conflicted
+++ resolved
@@ -139,11 +139,7 @@
 }
 
 func createVerifyNullForNonNullIncluded(subScenario string, kind CommandLineOptionKind, nonNullValue string) verifyNull {
-<<<<<<< HEAD
-	workerDiagnostics := GetCompilerOptionsDidYouMeanDiagnostics(append(OptionsDeclarations, &CommandLineOption{
-=======
-	workerDiagnostics := getParseCommandLineWorkerDiagnostics(append(optionsDeclarations, &CommandLineOption{
->>>>>>> 7b078403
+	workerDiagnostics := getParseCommandLineWorkerDiagnostics(append(OptionsDeclarations, &CommandLineOption{
 		Name:                    "optionName",
 		Kind:                    kind,
 		isTSConfigOnly:          true,
@@ -253,7 +249,6 @@
 // 	return &parser
 // }
 
-<<<<<<< HEAD
 var compilerOptionsDidYouMeanDiagnostics = GetCompilerOptionsDidYouMeanDiagnostics(OptionsDeclarations)
 
 func GetCompilerOptionsDidYouMeanDiagnostics(decls []*CommandLineOption) *ParseCommandLineWorkerDiagnostics {
@@ -272,8 +267,6 @@
 	}
 }
 
-=======
->>>>>>> 7b078403
 func createSubScenario(subScenarioName string, commandline []string, d ...*ParseCommandLineWorkerDiagnostics) *commandLineSubScenario {
 	baselineFileName := "tests/baselines/reference/config/commandLineParsing/parseCommandLine/" + subScenarioName + ".js"
 	var workerDiagnostic *ParseCommandLineWorkerDiagnostics
