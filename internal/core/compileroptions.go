package core

//go:generate go run golang.org/x/tools/cmd/stringer -type=ModuleKind,ScriptTarget -output=compileroptions_stringer_generated.go

type CompilerOptions struct {
	AllowJs                            Tristate             `json:"allowJs"`
	AllowSyntheticDefaultImports       Tristate             `json:"allowSyntheticDefaultImports"`
	AllowUmdGlobalAccess               Tristate             `json:"allowUmdGlobalAccess"`
	AllowUnreachableCode               Tristate             `json:"allowUnreachableCode"`
	AllowUnusedLabels                  Tristate             `json:"allowUnusedLabels"`
	CheckJs                            Tristate             `json:"checkJs"`
	CustomConditions                   []string             `json:"customConditions"`
	ESModuleInterop                    Tristate             `json:"esModuleInterop"`
	ExactOptionalPropertyTypes         Tristate             `json:"exactOptionalPropertyTypes"`
	IsolatedModules                    Tristate             `json:"isolatedModules"`
	Jsx                                JsxEmit              `json:"jsx"`
	LegacyDecorators                   Tristate             `json:"legacyDecorators"`
	ModuleKind                         ModuleKind           `json:"module"`
	ModuleResolution                   ModuleResolutionKind `json:"moduleResolution"`
	ModuleSuffixes                     []string             `json:"moduleSuffixes"`
	NoFallthroughCasesInSwitch         Tristate             `json:"noFallthroughCasesInSwitch"`
	NoImplicitAny                      Tristate             `json:"noImplicitAny"`
	NoPropertyAccessFromIndexSignature Tristate             `json:"noPropertyAccessFromIndexSignature"`
	NoUncheckedIndexedAccess           Tristate             `json:"noUncheckedIndexedAccess"`
	Paths                              map[string][]string  `json:"paths"`
	PreserveConstEnums                 Tristate             `json:"preserveConstEnums"`
	PreserveSymlinks                   Tristate             `json:"preserveSymlinks"`
	ResolveJsonModule                  Tristate             `json:"resolveJsonModule"`
	ResolvePackageJsonExports          Tristate             `json:"resolvePackageJsonExports"`
	ResolvePackageJsonImports          Tristate             `json:"resolvePackageJsonImports"`
	Strict                             Tristate             `json:"strict"`
	StrictBindCallApply                Tristate             `json:"strictBindCallApply"`
	StrictNullChecks                   Tristate             `json:"strictNullChecks"`
	StrictFunctionTypes                Tristate             `json:"strictFunctionTypes"`
	Target                             ScriptTarget         `json:"target"`
	TraceResolution                    Tristate             `json:"traceResolution"`
	TypeRoots                          []string             `json:"typeRoots"`
	Types                              []string             `json:"types"`
	UseDefineForClassFields            Tristate             `json:"useDefineForClassFields"`
	UseUnknownInCatchVariables         Tristate             `json:"useUnknownInCatchVariables"`
	VerbatimModuleSyntax               Tristate             `json:"verbatimModuleSyntax"`

	// Internal fields
	ConfigFilePath  string   `json:"configFilePath"`
	NoDtsResolution Tristate `json:"noDtsResolution"`
	PathsBasePath   string   `json:"pathsBasePath"`
}

<<<<<<< HEAD
type JsxEmit int32

const (
	JsxEmitNone        JsxEmit = 0
	JsxEmitPreserve    JsxEmit = 1
	JsxEmitReact       JsxEmit = 2
	JsxEmitReactNative JsxEmit = 3
	JsxEmitReactJSX    JsxEmit = 4
	JsxEmitReactJSXDev JsxEmit = 5
)
=======
func (options *CompilerOptions) GetEmitScriptTarget() ScriptTarget {
	if options.Target != ScriptTargetNone {
		return options.Target
	}
	return ScriptTargetES5
}

func (options *CompilerOptions) GetEmitModuleKind() ModuleKind {
	if options.ModuleKind != ModuleKindNone {
		return options.ModuleKind
	}
	if options.Target >= ScriptTargetES2015 {
		return ModuleKindES2015
	}
	return ModuleKindCommonJS
}

func (options *CompilerOptions) GetModuleResolutionKind() ModuleResolutionKind {
	if options.ModuleResolution != ModuleResolutionKindUnknown {
		return options.ModuleResolution
	}
	switch options.GetEmitModuleKind() {
	case ModuleKindCommonJS:
		return ModuleResolutionKindBundler
	case ModuleKindNode16:
		return ModuleResolutionKindNode16
	case ModuleKindNodeNext:
		return ModuleResolutionKindNodeNext
	case ModuleKindPreserve:
		return ModuleResolutionKindBundler
	default:
		panic("Unhandled case in getEmitModuleResolutionKind")
	}
}

func (options *CompilerOptions) GetESModuleInterop() bool {
	if options.ESModuleInterop != TSUnknown {
		return options.ESModuleInterop == TSTrue
	}
	switch options.GetEmitModuleKind() {
	case ModuleKindNode16:
	case ModuleKindNodeNext:
	case ModuleKindPreserve:
		return true
	}
	return false
}
func (options *CompilerOptions) GetAllowSyntheticDefaultImports() bool {
	if options.AllowSyntheticDefaultImports != TSUnknown {
		return options.AllowSyntheticDefaultImports == TSTrue
	}
	return options.GetESModuleInterop() ||
		options.GetEmitModuleKind() == ModuleKindSystem ||
		options.GetModuleResolutionKind() == ModuleResolutionKindBundler
}

func (options *CompilerOptions) GetResolveJsonModule() bool {
	if options.ResolveJsonModule != TSUnknown {
		return options.ResolveJsonModule == TSTrue
	}
	return options.GetModuleResolutionKind() == ModuleResolutionKindBundler
}

func (options *CompilerOptions) GetAllowJs() bool {
	if options.AllowJs != TSUnknown {
		return options.AllowJs == TSTrue
	}
	return options.CheckJs == TSTrue
}
>>>>>>> deaccd0f

type ModuleKind int32

const (
	ModuleKindNone     ModuleKind = 0
	ModuleKindCommonJS ModuleKind = 1
	ModuleKindAMD      ModuleKind = 2
	ModuleKindUMD      ModuleKind = 3
	ModuleKindSystem   ModuleKind = 4
	// NOTE: ES module kinds should be contiguous to more easily check whether a module kind is *any* ES module kind.
	//       Non-ES module kinds should not come between ES2015 (the earliest ES module kind) and ESNext (the last ES
	//       module kind).
	ModuleKindES2015 ModuleKind = 5
	ModuleKindES2020 ModuleKind = 6
	ModuleKindES2022 ModuleKind = 7
	ModuleKindESNext ModuleKind = 99
	// Node16+ is an amalgam of commonjs (albeit updated) and es2022+, and represents a distinct module system from es2020/esnext
	ModuleKindNode16   ModuleKind = 100
	ModuleKindNodeNext ModuleKind = 199
	// Emit as written
	ModuleKindPreserve ModuleKind = 200
)

type ResolutionMode = ModuleKind // ModuleKindNone | ModuleKindCommonJS | ModuleKindESNext

const (
	ResolutionModeNone     = ModuleKindNone
	ResolutionModeCommonJS = ModuleKindCommonJS
	ResolutionModeESM      = ModuleKindES2015
)

type ModuleResolutionKind int32

const (
	ModuleResolutionKindUnknown ModuleResolutionKind = 0
	// Starting with node16, node's module resolver has significant departures from traditional cjs resolution
	// to better support ECMAScript modules and their use within node - however more features are still being added.
	// TypeScript's Node ESM support was introduced after Node 12 went end-of-life, and Node 14 is the earliest stable
	// version that supports both pattern trailers - *but*, Node 16 is the first version that also supports ECMAScript 2022.
	// In turn, we offer both a `NodeNext` moving resolution target, and a `Node16` version-anchored resolution target
	ModuleResolutionKindNode16   ModuleResolutionKind = 3
	ModuleResolutionKindNodeNext ModuleResolutionKind = 99 // Not simply `Node16` so that compiled code linked against TS can use the `Next` value reliably (same as with `ModuleKind`)
	ModuleResolutionKindBundler  ModuleResolutionKind = 100
)

// We don't use stringer on this for now, because these values
// are user-facing in --traceResolution, and stringer currently
// lacks the ability to remove the "ModuleResolutionKind" prefix
// when generating code for multiple types into the same output
// file. Additionally, since there's no TS equivalent of
// `ModuleResolutionKindUnknown`, we want to panic on that case,
// as it probably represents a mistake when porting TS to Go.
func (m ModuleResolutionKind) String() string {
	switch m {
	case ModuleResolutionKindUnknown:
		panic("should not use zero value of ModuleResolutionKind")
	case ModuleResolutionKindNode16:
		return "Node16"
	case ModuleResolutionKindNodeNext:
		return "NodeNext"
	case ModuleResolutionKindBundler:
		return "Bundler"
	default:
		panic("unhandled case in ModuleResolutionKind.String")
	}
}

type ScriptTarget int32

const (
	ScriptTargetNone   ScriptTarget = 0
	ScriptTargetES3    ScriptTarget = 0 // Deprecated
	ScriptTargetES5    ScriptTarget = 1
	ScriptTargetES2015 ScriptTarget = 2
	ScriptTargetES2016 ScriptTarget = 3
	ScriptTargetES2017 ScriptTarget = 4
	ScriptTargetES2018 ScriptTarget = 5
	ScriptTargetES2019 ScriptTarget = 6
	ScriptTargetES2020 ScriptTarget = 7
	ScriptTargetES2021 ScriptTarget = 8
	ScriptTargetES2022 ScriptTarget = 9
	ScriptTargetES2023 ScriptTarget = 10
	ScriptTargetESNext ScriptTarget = 99
	ScriptTargetJSON   ScriptTarget = 100
	ScriptTargetLatest ScriptTarget = ScriptTargetESNext
)<|MERGE_RESOLUTION|>--- conflicted
+++ resolved
@@ -1,4 +1,6 @@
 package core
+
+import "github.com/microsoft/typescript-go/internal/core"
 
 //go:generate go run golang.org/x/tools/cmd/stringer -type=ModuleKind,ScriptTarget -output=compileroptions_stringer_generated.go
 
@@ -46,7 +48,6 @@
 	PathsBasePath   string   `json:"pathsBasePath"`
 }
 
-<<<<<<< HEAD
 type JsxEmit int32
 
 const (
@@ -57,7 +58,7 @@
 	JsxEmitReactJSX    JsxEmit = 4
 	JsxEmitReactJSXDev JsxEmit = 5
 )
-=======
+
 func (options *CompilerOptions) GetEmitScriptTarget() ScriptTarget {
 	if options.Target != ScriptTargetNone {
 		return options.Target
@@ -89,7 +90,7 @@
 	case ModuleKindPreserve:
 		return ModuleResolutionKindBundler
 	default:
-		panic("Unhandled case in getEmitModuleResolutionKind")
+		panic("Unhandled case in GetModuleResolutionKind")
 	}
 }
 
@@ -127,7 +128,11 @@
 	}
 	return options.CheckJs == TSTrue
 }
->>>>>>> deaccd0f
+
+func (options *CompilerOptions) GetJSXTransformEnabled() bool {
+	jsx := options.Jsx
+	return jsx == core.JsxEmitReact || jsx == core.JsxEmitReactJSX || jsx == core.JsxEmitReactJSXDev
+}
 
 type ModuleKind int32
 
