package checker_test

import (
	"testing"
	"testing/fstest"

	"github.com/microsoft/typescript-go/internal/ast"
	"github.com/microsoft/typescript-go/internal/bundled"
	"github.com/microsoft/typescript-go/internal/program"
	"github.com/microsoft/typescript-go/internal/repo"
	"github.com/microsoft/typescript-go/internal/tspath"
	"github.com/microsoft/typescript-go/internal/vfs"
	"github.com/microsoft/typescript-go/internal/vfs/vfstest"
)

func TestGetSymbolAtLocation(t *testing.T) {
	t.Parallel()

	content := `interface Foo {
  bar: string;
}
declare const foo: Foo;
foo.bar;`
	fs := vfstest.FromMapFS(fstest.MapFS{
		"foo.ts": &fstest.MapFile{
			Data: []byte(content),
		},
		"tsconfig.json": &fstest.MapFile{
			Data: []byte(`
				{
					"compilerOptions": {}
				}
			`),
		},
	}, false /*useCaseSensitiveFileNames*/)
	fs = bundled.WrapFS(fs)

	cd := "/"
<<<<<<< HEAD
	host := program.NewCompilerHost(nil, "/", fs)
	opts := program.ProgramOptions{
=======
	host := compiler.NewCompilerHost(nil, cd, fs)
	opts := compiler.ProgramOptions{
>>>>>>> be04d4f5
		Host:               host,
		ConfigFilePath:     "/tsconfig.json",
		DefaultLibraryPath: bundled.LibPath(),
	}
	p := program.NewProgram(opts)
	p.BindSourceFiles()
	c := p.GetTypeChecker()
	file := p.GetSourceFile("/foo.ts")
	interfaceId := file.Statements.Nodes[0].Name()
	varId := file.Statements.Nodes[1].AsVariableStatement().DeclarationList.AsVariableDeclarationList().Declarations.Nodes[0].Name()
	propAccess := file.Statements.Nodes[2].AsExpressionStatement().Expression
	nodes := []*ast.Node{interfaceId, varId, propAccess}
	for _, node := range nodes {
		symbol := c.GetSymbolAtLocation(node)
		if symbol == nil {
			t.Fatalf("Expected symbol to be non-nil")
		}
	}
}

func TestCheckSrcCompiler(t *testing.T) {
	t.Parallel()

	repo.SkipIfNoTypeScriptSubmodule(t)
	fs := vfs.FromOS()
	fs = bundled.WrapFS(fs)

	rootPath := tspath.CombinePaths(tspath.NormalizeSlashes(repo.TypeScriptSubmodulePath), "src", "compiler")

	host := program.NewCompilerHost(nil, rootPath, fs)
	opts := program.ProgramOptions{
		Host:               host,
		ConfigFilePath:     tspath.CombinePaths(rootPath, "tsconfig.json"),
		DefaultLibraryPath: bundled.LibPath(),
	}
	p := program.NewProgram(opts)
	p.CheckSourceFiles()
}<|MERGE_RESOLUTION|>--- conflicted
+++ resolved
@@ -36,13 +36,8 @@
 	fs = bundled.WrapFS(fs)
 
 	cd := "/"
-<<<<<<< HEAD
-	host := program.NewCompilerHost(nil, "/", fs)
+	host := program.NewCompilerHost(nil, cd, fs)
 	opts := program.ProgramOptions{
-=======
-	host := compiler.NewCompilerHost(nil, cd, fs)
-	opts := compiler.ProgramOptions{
->>>>>>> be04d4f5
 		Host:               host,
 		ConfigFilePath:     "/tsconfig.json",
 		DefaultLibraryPath: bundled.LibPath(),
